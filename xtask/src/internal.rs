//
// Copyright 2020 The Project Oak Authors
//
// Licensed under the Apache License, Version 2.0 (the "License");
// you may not use this file except in compliance with the License.
// You may obtain a copy of the License at
//
//     http://www.apache.org/licenses/LICENSE-2.0
//
// Unless required by applicable law or agreed to in writing, software
// distributed under the License is distributed on an "AS IS" BASIS,
// WITHOUT WARRANTIES OR CONDITIONS OF ANY KIND, either express or implied.
// See the License for the specific language governing permissions and
// limitations under the License.
//

use async_recursion::async_recursion;
use async_trait::async_trait;
use clap::{Parser, Subcommand};
use colored::*;
use nix::sys::signal::Signal;
use std::{
    collections::{HashMap, HashSet},
    path::{Path, PathBuf},
    time::Instant,
};
use strum_macros::EnumIter;
use tokio::io::{empty, AsyncRead, AsyncReadExt};

#[derive(Parser, Clone)]
pub struct Opt {
    #[clap(long, help = "do not execute commands")]
    dry_run: bool,
    #[clap(long, help = "show logs of commands")]
    logs: bool,
    #[clap(long, help = "continue execution after error")]
    keep_going: bool,
    #[clap(
        long,
        help = r#"Scope of the command [all, commits:<count>, diff_to_main].
        all: The command is run for all relevant files.
        commits:<count>: The command is run only for the files modified in the last number of
        commits given in <count>, as well as the files affected by them. All tracked files
        that are modified are included in the set of modified files, even if the changes are
        not staged yet. <count> must be positive.
        diff_to_main: Similar to commits:<count>, except that the diff to main is used for
        identifying the set of modified files, instead of using a number of commits."#,
        default_value = "diff_to_main"
    )]
    pub scope: Scope,
    #[clap(subcommand)]
    pub cmd: Command,
}

#[derive(Subcommand, Clone, Debug)]
pub enum Command {
    RunOakFunctionsExamples(RunOakExamplesOpt),
    BuildOakFunctionsExample(RunOakExamplesOpt),
    BuildOakFunctionsServerVariants(BuildServerOpt),
    Format,
    CheckFormat,
    RunTests,
    RunCargoClippy,
    RunCargoTests(RunTestsOpt),
    RunBazelTests,
    RunCargoFuzz(RunCargoFuzz),
    RunCargoDeny,
    RunCargoUdeps,
    RunCi,
    RunCargoClean,
    #[clap(about = "generate bash completion script to stdout")]
    Completion(Completion),
}

#[derive(Parser, Clone, Debug)]
pub struct Completion {
    #[clap(
        long,
        help = "file name to write xtask_bash_completion with full path; defaults to .xtask_bash_completion in current directory",
        default_value = ".xtask_bash_completion",
        parse(from_os_str)
    )]
    pub file_name: PathBuf,
}

/// Holds the options for running the example.
#[derive(Parser, Clone, Debug)]
pub struct RunOakExamplesOpt {
    #[clap(
        long,
        help = "application variant: [rust, cpp]",
        default_value = "rust"
    )]
    pub application_variant: String,
    // TODO(#396): Clarify the name and type of this, currently it is not very intuitive.
    #[clap(
        long,
        help = "name of a single example to run; if unset, run all the examples"
    )]
    pub example_name: Option<String>,
    #[clap(flatten)]
    pub build_client: BuildClient,
    #[clap(flatten)]
    pub build_server: BuildServerOpt,
    #[clap(long, help = "run server [default: true]")]
    pub run_server: Option<bool>,
    #[clap(long, help = "additional arguments to pass to clients")]
    pub client_additional_args: Vec<String>,
    #[clap(long, help = "additional arguments to pass to server")]
    pub server_additional_args: Vec<String>,
    #[clap(long, help = "build a Docker image for the examples")]
    pub build_docker: bool,
}

#[derive(Clone, Debug, PartialEq)]

pub enum Scope {
    // The entire code base.
    All,
    // Parts of the code base, affected by the changes in the diff between this branch and main.
    DiffToMain,
    // Parts of the code base, affected by the changes in the specified commits.
    Commits(u8),
}

impl std::str::FromStr for Scope {
    type Err = String;
    fn from_str(scope: &str) -> Result<Self, Self::Err> {
        let commits_pattern = regex::Regex::new(r"commits:(\d+)").unwrap();
        match scope {
            "all" => Ok(Self::All),
            "diff_to_main" => Ok(Self::DiffToMain),
            scope => match commits_pattern.captures(scope) {
                Some(groups) => {
                    let commits_count = groups
                        .get(1)
                        .ok_or(format!("Failed to parse commits {}", scope))?
                        .as_str()
                        .to_string();
                    let count = commits_count
                        .parse::<u8>()
                        .map_err(|err| format!("Could not parse to u8 {:?}", err))?;
                    Ok(Self::Commits(count))
                }
                None => Err(format!("Failed to parse scope {}", scope)),
            },
        }
    }
}

#[derive(Parser, Clone, Debug)]
pub struct BuildClient {
    #[clap(
        long,
        help = "client variant: [all, rust, cpp, go, nodejs, none] [default: all]",
        default_value = "all"
    )]
    pub client_variant: String,
    #[clap(
        long,
        help = "rust toolchain override to use for the client compilation [e.g. stable, nightly, stage2]"
    )]
    pub client_rust_toolchain: Option<String>,
    #[clap(
        long,
        help = "rust target to use for the client compilation [e.g. x86_64-unknown-linux-gnu, x86_64-unknown-linux-musl, x86_64-apple-darwin]"
    )]
    pub client_rust_target: Option<String>,
}

#[derive(serde::Deserialize, Debug, Clone, PartialEq, EnumIter)]
pub enum ServerVariant {
    /// Production-like server variant, without logging or any of the experimental features enabled
    Base,
    /// Debug server with logging and experimental features enabled
    Unsafe,
}

impl Default for ServerVariant {
    fn default() -> Self {
        ServerVariant::Base
    }
}

impl std::str::FromStr for ServerVariant {
    type Err = String;
    fn from_str(variant: &str) -> Result<Self, Self::Err> {
        match variant {
            "base" => Ok(ServerVariant::Base),
            "unsafe" => Ok(ServerVariant::Unsafe),
            _ => Err(format!(
                "Failed to parse functions server variant {}",
                variant
            )),
        }
    }
}

impl ServerVariant {
    // Get path to manifest for the variant.
    pub fn path_to_manifest(&self) -> &'static str {
        match self {
            ServerVariant::Base => "./oak_functions/oak_functions_loader_base",
            ServerVariant::Unsafe => "./oak_functions/oak_functions_loader_unsafe",
        }
    }

    /// Get path to the executable server binary for the server variant.
    pub fn path_to_executable(&self) -> &'static str {
        match self {
            ServerVariant::Base => {
                "./target/x86_64-unknown-linux-musl/release/oak_functions_loader_base"
            }
            ServerVariant::Unsafe => {
                "./target/x86_64-unknown-linux-musl/release/oak_functions_loader_unsafe"
            }
        }
    }
}

#[derive(Parser, Clone, Debug)]
pub struct BuildServerOpt {
    #[clap(long, help = "server variant: [base, unsafe]", default_value = "base")]
    pub server_variant: ServerVariant,
    #[clap(
        long,
        help = "rust toolchain override to use for the server compilation [e.g. stable, nightly, stage2]"
    )]
    pub server_rust_toolchain: Option<String>,
    #[clap(
        long,
        help = "rust target to use for the server compilation [e.g. x86_64-unknown-linux-gnu, x86_64-unknown-linux-musl, x86_64-apple-darwin]"
    )]
    pub server_rust_target: Option<String>,
}

#[derive(Parser, Clone, Debug)]
pub struct RunTestsOpt {
    #[clap(
        long,
        help = "Remove generated files after running tests for each crate"
    )]
    pub cleanup: bool,
}

#[derive(Parser, Clone, Debug)]
pub struct RunCargoFuzz {
    #[clap(
        long,
        help = "name of a specific crate with fuzz-target. If not specified, runs all fuzz targets for all crates."
    )]
    pub crate_name: Option<String>,
    #[clap(
        long,
        help = "name of a specific fuzz-target. If not specified, runs all fuzz targets.",
        requires("crate-name")
    )]
    pub target_name: Option<String>,
    #[clap(
        long,
        help = "weather to rebuild the dependencies, including any required .wasm files."
    )]
    pub build_deps: bool,
    /// Additional `libFuzzer` arguments passed through to the binary
    #[clap(last(true))]
    pub args: Vec<String>,
}

/// Partial representation of Cargo manifest files.
///
/// Only the fields that are required for extracting specific information (e.g., names of fuzz
/// targets) are included.
#[derive(serde::Deserialize, Debug)]
pub struct CargoManifest {
    #[serde(default)]
    pub bin: Vec<CargoBinary>,
    #[serde(default)]
    pub dependencies: HashMap<String, Dependency>,
    #[serde(default)]
    #[serde(rename = "dev-dependencies")]
    pub dev_dependencies: HashMap<String, Dependency>,
    #[serde(default)]
    #[serde(rename = "build-dependencies")]
    pub build_dependencies: HashMap<String, Dependency>,
}

/// Partial information about a Cargo binary, as included in a Cargo manifest.
#[derive(serde::Deserialize, Debug)]
pub struct CargoBinary {
    #[serde(default)]
    pub name: String,
}

/// Partial representation of a dependency in a `Cargo.toml` file.
#[derive(serde::Deserialize, Debug, PartialEq, PartialOrd)]
#[serde(untagged)]
pub enum Dependency {
    /// Plaintext specification of a dependency with only the version number.
    Text(String),
    /// Json specification of a dependency.
    Json(DependencySpec),
}

/// Partial representation of a Json specification of a dependency in a `Cargo.toml` file.
#[derive(serde::Deserialize, Debug, PartialEq, PartialOrd)]
pub struct DependencySpec {
    #[serde(default)]
    pub path: Option<String>,
}

impl CargoManifest {
    pub fn all_dependencies_with_toml_path(self) -> Vec<String> {
        let all_deps = vec![
            self.dependencies.into_values().collect(),
            self.dev_dependencies.into_values().collect(),
            self.build_dependencies.into_values().collect(),
        ];
        let all_deps: Vec<Dependency> = itertools::concat(all_deps);

        // Collect all the dependencies that specify a path.
        all_deps
            .iter()
            .map(|dep| match dep {
                Dependency::Json(spec) => spec.path.clone(),
                Dependency::Text(_) => None,
            })
            .filter(|path| path.is_some())
            .map(|path| {
                let mut path = PathBuf::from(path.unwrap());
                path.push("Cargo.toml");
                path.to_str().unwrap().to_string()
            })
            .collect()
    }
}

/// Struct representing config files for fuzzing.
#[derive(serde::Deserialize, Debug)]
#[serde(deny_unknown_fields)]
pub struct FuzzConfig {
    pub examples: Vec<FuzzableExample>,
}

/// Config for building an example for fuzzing.
#[derive(serde::Deserialize, Debug)]
#[serde(deny_unknown_fields)]
pub struct FuzzableExample {
    /// Name of the example
    pub name: String,
    /// Path to the Cargo.toml file for the example.
    pub manifest_path: String,
    /// Path to desired location of the .wasm file.
    pub out_dir: String,
}

/// A construct to keep track of the status of the execution. It only cares about the top-level
/// steps.
#[derive(Clone)]
pub struct Status {
    error: usize,
    ok: usize,
    remaining: usize,
}

impl Status {
    pub fn new(remaining: usize) -> Self {
        Status {
            error: 0,
            ok: 0,
            remaining,
        }
    }

    /// Guarantees that the `error`, `ok`, and `remaining` counts are updated only after the
    /// completions of each top-level step.
    fn update(&mut self, context: &Context, step_has_error: bool) {
        // Update the status with results from the step, only if it is a top-level step.
        if context.depth() == 1 {
            self.remaining -= 1;
            // We only care about pass (`ok`) and fail (`error`). If an entire step is skipped, we
            // count it as a passed step.
            if step_has_error {
                self.error += 1;
            } else {
                self.ok += 1;
            }
        }
    }
}

/// Formats the status as `E:<error-count>,O:<ok-count>,R:<remaining-count>`, suitable for
/// annotating the log lines.
impl std::fmt::Display for Status {
    fn fmt(&self, f: &mut std::fmt::Formatter) -> std::fmt::Result {
        write!(f, "✓:{},✗:{},⠇:{}", self.ok, self.error, self.remaining)
    }
}

/// Encapsulates all the local state relative to a step, and is propagated to child steps.
pub struct Context {
    opt: Opt,
    prefix: Vec<String>,
}

impl Context {
    pub fn root(opt: &Opt) -> Self {
        Context {
            opt: opt.clone(),
            prefix: vec![],
        }
    }

    fn child(&self, name: &str) -> Self {
        let mut prefix = self.prefix.clone();
        prefix.push(name.to_string());
        Context {
            opt: self.opt.clone(),
            prefix,
        }
    }

    fn depth(&self) -> usize {
        self.prefix.len()
    }

    fn header(&self) -> String {
        let margin = "│".repeat(self.depth() - 1);
        format!("{}┌[{}]", margin, self.prefix.last().unwrap().cyan())
    }

    /// Prints a footer that repeats information from the header.
    ///
    /// Useful when footer and header are expected to be far away from each other.
    fn footer_long(&self) -> String {
        let margin = "│".repeat(self.depth() - 1);
        format!("{}└[{}]─▶", margin, self.prefix.last().unwrap().cyan())
    }

    /// Prints a footer that does not repeat information from the header.
    ///
    /// Useful when it follows the header almost immediately.
    fn footer_short(&self) -> String {
        let margin = "│".repeat(self.depth() - 1);
        format!("{}└─▶", margin)
    }

    fn margin(&self) -> String {
        "│".repeat(self.depth())
    }
}

impl std::fmt::Display for Context {
    fn fmt(&self, f: &mut std::fmt::Formatter) -> std::fmt::Result {
        write!(f, "{}", self.prefix.join(" ❯ "))
    }
}

/// The outcome of an individual step of execution.
#[derive(PartialEq, Eq, Clone, Hash)]
pub enum StatusResultValue {
    Ok,
    Error,
    Skipped,
}

impl std::fmt::Display for StatusResultValue {
    fn fmt(&self, f: &mut std::fmt::Formatter) -> std::fmt::Result {
        match *self {
            StatusResultValue::Ok => write!(f, "{}", "OK".bold().bright_green()),
            StatusResultValue::Error => write!(f, "{}", "ERROR".bold().bright_red()),
            StatusResultValue::Skipped => write!(f, "{}", "SKIPPED".bold().bright_yellow()),
        }
    }
}

#[derive(Clone)]
pub struct SingleStatusResult {
    pub value: StatusResultValue,
    pub logs: String,
}

/// An execution step, which may be a single `Runnable`, or a collection of sub-steps.
pub enum Step {
    Single {
        name: String,
        command: Box<dyn Runnable>,
    },
    Multiple {
        name: String,
        steps: Vec<Step>,
    },
    WithBackground {
        name: String,
        background: Box<dyn Runnable>,
        foreground: Box<Step>,
    },
}

impl Step {
    /// Returns the number of top-level steps or commands. The number of sub-steps is not
    /// recursively accumulated in the returned length.
    pub fn len(&self) -> usize {
        match self {
            Step::Single {
                name: _,
                command: _,
            } => 1,
            Step::Multiple { name: _, steps: s } => s.len(),
            Step::WithBackground {
                name: _,
                background: _,
                foreground: f,
            } => f.len(),
        }
    }
}

pub struct StepResult {
    pub values: HashSet<StatusResultValue>,
    pub failed_steps_prefixes: Vec<String>,
}

impl StepResult {
    fn new() -> Self {
        Self {
            values: HashSet::new(),
            failed_steps_prefixes: vec![],
        }
    }
}

fn values_to_string<T>(values: T) -> String
where
    T: IntoIterator,
    T::Item: std::fmt::Display,
{
    format!(
        "[{}]",
        values
            .into_iter()
            .map(|v| v.to_string())
            .collect::<Vec<_>>()
            .join(",")
    )
}

/// Run the provided step, printing out information about the execution, and returning a set of
/// status results from the single or multiple steps that were executed.
#[async_recursion]
pub async fn run_step(context: &Context, step: Step, mut run_status: Status) -> StepResult {
    let mut step_result = StepResult::new();
    fn prefix(run_status: &Status) -> String {
        let now = chrono::Utc::now();
        let time_of_day = now.format("%H:%M:%S");
        format!("[{} {}] ", time_of_day, run_status)
    }
    match step {
        Step::Single { name, command } => {
            let context = context.child(&name);

            let start = Instant::now();

<<<<<<< HEAD
            eprintln!(
                "[{}; {}]: {} ⊢ [{}] ... ",
                time_of_day,
                run_status,
                context,
                command.description().blue()
            );
=======
            eprintln!("{}{}", prefix(&run_status), context.header());

            if context.opt.commands || context.opt.dry_run {
                eprintln!(
                    "{}{} {}",
                    prefix(&run_status),
                    context.margin(),
                    command.description().blue()
                );
            }
>>>>>>> e01c80d3

            let status = command.run(&context.opt).result().await;
            let end = Instant::now();
            let elapsed = end.duration_since(start);

            let step_failed = status.value == StatusResultValue::Error;
            if (step_failed || context.opt.logs) && !status.logs.is_empty() {
                eprintln!(
                    "{}{} {}",
                    prefix(&run_status),
                    context.margin(),
                    "╔════════════════════════".blue()
                );
                for line in status.logs.lines() {
                    eprintln!(
                        "{}{} {} {}",
                        prefix(&run_status),
                        context.margin(),
                        "║".blue(),
                        line
                    );
                }
                eprintln!(
                    "{}{} {}",
                    prefix(&run_status),
                    context.margin(),
                    "╚════════════════════════".blue()
                );
                step_result
                    .failed_steps_prefixes
                    .push(format!("{}", context));
            }

            eprintln!(
                "{}{}{} {:.0?}",
                prefix(&run_status),
                context.footer_short(),
                status.value,
                elapsed
            );

            step_result.values.insert(status.value);
            run_status.update(&context, step_failed);
        }
        Step::Multiple { name, steps } => {
            let context = context.child(&name);
            eprintln!("{}{}", prefix(&run_status), context.header());
            let start = Instant::now();
            for step in steps {
                let mut result = run_step(&context, step, run_status.clone()).await;
                step_result.values = step_result.values.union(&result.values).cloned().collect();
                step_result
                    .failed_steps_prefixes
                    .append(&mut result.failed_steps_prefixes);
                let failed = result.values.contains(&StatusResultValue::Error);
                run_status.update(&context, failed);
                if failed && !context.opt.keep_going {
                    break;
                }
            }
            let end = Instant::now();
            let elapsed = end.duration_since(start);
            eprintln!(
                "{}{}{} {:.0?}",
                prefix(&run_status),
                context.footer_long(),
                values_to_string(&step_result.values),
                elapsed
            );
        }
        Step::WithBackground {
            name,
            background,
            foreground,
        } => {
            let context = context.child(&name);
            eprintln!("{}{}", prefix(&run_status), context.header());

<<<<<<< HEAD
            let background_command = format!("[{}]", background.description().blue());
            eprintln!(
                "[{}; {}]: {} ⊢ {} (background) ...",
                time_of_day, run_status, context, background_command
            );
=======
            if context.opt.commands || context.opt.dry_run {
                eprintln!(
                    "{}{} {}",
                    prefix(&run_status),
                    context.margin(),
                    background.description().blue()
                );
            }
>>>>>>> e01c80d3

            let mut running_background = background.run(&context.opt);

            // Small delay to make it more likely that the background process started.
            std::thread::sleep(std::time::Duration::from_millis(6_000));

            async fn read_to_end<A: AsyncRead + Unpin>(mut io: A) -> Vec<u8> {
                let mut buf = Vec::new();
                io.read_to_end(&mut buf)
                    .await
                    .expect("could not read from future");
                buf
            }

            let background_stdout_future = tokio::spawn(read_to_end(running_background.stdout()));
            let background_stderr_future = tokio::spawn(read_to_end(running_background.stderr()));

            let mut foreground_result = run_step(&context, *foreground, run_status.clone()).await;

            // TODO(#396): If the background task was already spontaneously terminated by now, it is
            // probably a sign that something went wrong, so we should return an error.
            running_background.kill();

            let stdout = background_stdout_future
                .await
                .expect("could not read stdout");
            let stderr = background_stderr_future
                .await
                .expect("could not read stderr");

            let logs = format_logs(&stdout, &stderr);

            eprintln!(
                "{}{} (waiting for completion)",
                prefix(&run_status),
                context.margin(),
            );
            let background_status = running_background.result().await;
            eprintln!(
                "{}{}{}",
                prefix(&run_status),
                context.footer_long(),
                background_status.value,
            );

            if (background_status.value == StatusResultValue::Error
                || foreground_result.values.contains(&StatusResultValue::Error)
                || context.opt.logs)
                && !logs.is_empty()
            {
                eprintln!("{} {}", context, "╔════════════════════════".blue());
                for line in logs.lines() {
                    eprintln!("{} {} {}", context, "║".blue(), line);
                }
                eprintln!("{} {}", context, "╚════════════════════════".blue());
            }

            step_result.values = foreground_result.values;
            step_result
                .failed_steps_prefixes
                .append(&mut foreground_result.failed_steps_prefixes);

            // Also propagate the status of the background process.
            if background_status.value == StatusResultValue::Error {
                step_result
                    .failed_steps_prefixes
                    .push(format!("{}", context));
            }
            step_result.values.insert(background_status.value);

            run_status.update(
                &context,
                step_result.values.contains(&StatusResultValue::Error),
            );
        }
    }
    step_result
}

/// A single command.
pub struct Cmd {
    executable: String,
    args: Vec<String>,
    current_dir: Option<PathBuf>,
}

impl Cmd {
    pub fn new<I, S>(executable: &str, args: I) -> Box<Self>
    where
        I: IntoIterator<Item = S>,
        S: AsRef<str>,
    {
        Box::new(Cmd {
            executable: executable.to_string(),
            args: args.into_iter().map(|s| s.as_ref().to_string()).collect(),
            current_dir: None,
        })
    }

    pub fn new_in_dir<I, S>(executable: &str, args: I, current_dir: &Path) -> Box<Self>
    where
        I: IntoIterator<Item = S>,
        S: AsRef<str>,
    {
        Box::new(Cmd {
            executable: executable.to_string(),
            args: args.into_iter().map(|s| s.as_ref().to_string()).collect(),
            current_dir: Some(current_dir.to_path_buf()),
        })
    }
}

impl Runnable for Cmd {
    fn description(&self) -> String {
        format!("{} {}", self.executable, self.args.join(" "))
    }
    /// Run the provided command, printing a status message with the current prefix.
    /// TODO(#396): Return one of three results: pass, fail, or internal error (e.g. if the binary
    /// to run was not found).
    fn run(self: Box<Self>, opt: &Opt) -> Box<dyn Running> {
        let mut cmd = tokio::process::Command::new(&self.executable);
        cmd.args(&self.args);

        if opt.dry_run {
            Box::new(SingleStatusResult {
                value: StatusResultValue::Skipped,
                logs: String::new(),
            })
        } else {
            // If the `logs` flag is enabled, inherit stdout and stderr from the main xtask
            // process.
            let stdout = if opt.logs {
                std::process::Stdio::inherit()
            } else {
                std::process::Stdio::piped()
            };
            let stderr = if opt.logs {
                std::process::Stdio::inherit()
            } else {
                std::process::Stdio::piped()
            };
            if let Some(current_dir) = self.current_dir {
                cmd.current_dir(current_dir);
            }

            let child = cmd
                // Close stdin to avoid hanging.
                .stdin(std::process::Stdio::null())
                .stdout(stdout)
                .stderr(stderr)
                .spawn()
                .unwrap_or_else(|err| panic!("could not spawn command: {:?}: {}", cmd, err));

            if let Some(pid) = child.id() {
                crate::PROCESSES
                    .lock()
                    .expect("could not acquire processes lock")
                    .push(pid as i32);
            }

            Box::new(RunningCmd { child })
        }
    }
}

pub fn process_gone(raw_pid: i32) -> bool {
    // Shell out to `ps` as there's no portable Rust equivalent.
    let mut cmd = std::process::Command::new("ps");
    cmd.args(&["-p", &format!("{}", raw_pid)]);
    let mut child = cmd
        .stdin(std::process::Stdio::null())
        .stdout(std::process::Stdio::null())
        .stderr(std::process::Stdio::null())
        .spawn()
        .unwrap_or_else(|err| panic!("could not spawn command: {:?}: {}", cmd, err));
    let output = child.wait().expect("could not get exit status");
    // ps -p has success exit code if the pid exists.
    !output.success()
}

pub fn kill_process(raw_pid: i32) {
    let pid = nix::unistd::Pid::from_raw(raw_pid);
    for i in 0..5 {
        if process_gone(raw_pid) {
            return;
        }

        // Ignore errors.
        let _ = nix::sys::signal::kill(pid, Signal::SIGINT);

        std::thread::sleep(std::time::Duration::from_millis(200 * i));
    }
    let _ = nix::sys::signal::kill(pid, Signal::SIGKILL);
}

struct RunningCmd {
    child: tokio::process::Child,
}

#[async_trait]
impl Running for RunningCmd {
    fn kill(&mut self) {
        if let Some(pid) = self.child.id() {
            kill_process(pid as i32);
        }
    }

    fn stdout(&mut self) -> Box<dyn AsyncRead + Send + Unpin> {
        match self.child.stdout.take() {
            Some(stdout) => Box::new(stdout),
            None => Box::new(empty()),
        }
    }
    fn stderr(&mut self) -> Box<dyn AsyncRead + Send + Unpin> {
        match self.child.stderr.take() {
            Some(stderr) => Box::new(stderr),
            None => Box::new(empty()),
        }
    }

    async fn result(mut self: Box<Self>) -> SingleStatusResult {
        let output = self
            .child
            .wait_with_output()
            .await
            .expect("could not get exit status");
        let logs = format_logs(&output.stdout, &output.stderr);
        if output.status.success() {
            SingleStatusResult {
                value: StatusResultValue::Ok,
                logs,
            }
        } else {
            SingleStatusResult {
                value: StatusResultValue::Error,
                logs,
            }
        }
    }
}

fn format_logs(stdout: &[u8], stderr: &[u8]) -> String {
    let mut logs = String::new();
    if !stdout.is_empty() {
        logs += &format!(
            "════╡ stdout ╞════\n{}",
            std::str::from_utf8(stdout).expect("could not parse stdout as UTF8")
        );
    }
    if !stderr.is_empty() {
        logs += &format!(
            "════╡ stderr ╞════\n{}",
            std::str::from_utf8(stderr).expect("could not parse stderr as UTF8")
        );
    }
    logs
}

/// A task that can be run asynchronously.
pub trait Runnable: Send {
    /// Returns a description of the task, e.g. the command line arguments that are part of it.
    fn description(&self) -> String;
    /// Starts the task and returns a [`Running`] implementation.
    fn run(self: Box<Self>, opt: &Opt) -> Box<dyn Running>;
}

/// A task that is currently running asynchronously.
#[async_trait]
pub trait Running: Send {
    /// Attempts to kill the running task.
    fn kill(&mut self) {}
    /// Returns an [`AsyncRead`] object to stream stdout logs from the task.
    fn stdout(&mut self) -> Box<dyn AsyncRead + Send + Unpin> {
        Box::new(empty())
    }
    /// Returns an [`AsyncRead`] object to stream stderr logs from the task.
    fn stderr(&mut self) -> Box<dyn AsyncRead + Send + Unpin> {
        Box::new(empty())
    }
    /// Returns the final result of the task, upon spontaneous termination.
    async fn result(self: Box<Self>) -> SingleStatusResult;
}

#[async_trait]
impl Running for SingleStatusResult {
    async fn result(self: Box<Self>) -> SingleStatusResult {
        *self
    }
}

/// Similar to the `vec!` macro, but also allows a "spread" operator syntax (`...`) to inline and
/// expand nested iterable values.
///
/// See <https://developer.mozilla.org/en-US/docs/Web/JavaScript/Reference/Operators/Spread_syntax>.
#[macro_export]
macro_rules! spread [
    // Empty case.
    () => (
        vec![].iter()
    );
    // Spread value base case.
    (...$vv:expr) => (
        $vv.iter()
    );
    // Spread value recursive case.
    (...$vv:expr, $($rest:tt)*) => (
        $vv.iter().chain( spread![$($rest)*] )
    );
    // Single value base case.
    ($v:expr) => (
        vec![$v].iter()
    );
    // Single value recursive case.
    ($v:expr, $($rest:tt)*) => (
        vec![$v].iter().chain( spread![$($rest)*] )
    );
];

#[test]
fn test_spread() {
    assert_eq!(vec![1], spread![1].cloned().collect::<Vec<i32>>());
    assert_eq!(vec![1, 2], spread![1, 2].cloned().collect::<Vec<i32>>());
    assert_eq!(
        vec![1, 2, 3, 4],
        spread![1, 2, 3, 4].cloned().collect::<Vec<i32>>()
    );
    assert_eq!(
        vec![1, 2, 3, 4],
        spread![...vec![1, 2], 3, 4].cloned().collect::<Vec<i32>>()
    );
    assert_eq!(
        vec![1, 2, 3, 4],
        spread![1, ...vec![2, 3], 4].cloned().collect::<Vec<i32>>()
    );
    assert_eq!(
        vec![1, 2, 3, 4],
        spread![1, 2, ...vec![3, 4]].cloned().collect::<Vec<i32>>()
    );
    assert_eq!(
        vec![1, 2, 3, 4],
        spread![...vec![1, 2], ...vec![3, 4]]
            .cloned()
            .collect::<Vec<i32>>()
    );
    assert_eq!(
        vec![1, 2, 3, 4],
        spread![...vec![1, 2, 3, 4]].cloned().collect::<Vec<i32>>()
    );

    assert_eq!(
        vec!["foo", "bar"],
        spread!["foo", "bar"].cloned().collect::<Vec<_>>()
    );
}<|MERGE_RESOLUTION|>--- conflicted
+++ resolved
@@ -560,26 +560,14 @@
 
             let start = Instant::now();
 
-<<<<<<< HEAD
+            eprintln!("{}{}", prefix(&run_status), context.header());
+
             eprintln!(
-                "[{}; {}]: {} ⊢ [{}] ... ",
-                time_of_day,
-                run_status,
-                context,
+                "{}{} {}",
+                prefix(&run_status),
+                context.margin(),
                 command.description().blue()
             );
-=======
-            eprintln!("{}{}", prefix(&run_status), context.header());
-
-            if context.opt.commands || context.opt.dry_run {
-                eprintln!(
-                    "{}{} {}",
-                    prefix(&run_status),
-                    context.margin(),
-                    command.description().blue()
-                );
-            }
->>>>>>> e01c80d3
 
             let status = command.run(&context.opt).result().await;
             let end = Instant::now();
@@ -658,22 +646,12 @@
             let context = context.child(&name);
             eprintln!("{}{}", prefix(&run_status), context.header());
 
-<<<<<<< HEAD
-            let background_command = format!("[{}]", background.description().blue());
             eprintln!(
-                "[{}; {}]: {} ⊢ {} (background) ...",
-                time_of_day, run_status, context, background_command
+                "{}{} {}",
+                prefix(&run_status),
+                context.margin(),
+                background.description().blue()
             );
-=======
-            if context.opt.commands || context.opt.dry_run {
-                eprintln!(
-                    "{}{} {}",
-                    prefix(&run_status),
-                    context.margin(),
-                    background.description().blue()
-                );
-            }
->>>>>>> e01c80d3
 
             let mut running_background = background.run(&context.opt);
 
