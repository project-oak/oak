import Vue from 'vue';
import VueMaterial from 'vue-material';
import oakAbiProto from './protoc_out/oak_abi/proto/oak_abi_pb';
import oakApplicationProto from './protoc_out/oak_abi/proto/application_pb';
import labelProto from './protoc_out/oak_abi/proto/label_pb';
import handleProto from './protoc_out/proto/handle_pb';
import grpcInvocationProto from './protoc_out/oak_services/proto/grpc_invocation_pb';
import grpcEncapProto from './protoc_out/oak_services/proto/grpc_encap_pb';
import httpInvocationProto from './protoc_out/oak_services/proto/http_invocation_pb';
import httpEncapProto from './protoc_out/oak_services/proto/http_encap_pb';
import logProto from './protoc_out/oak_services/proto/log_pb';
import treehouseProto from './protoc_out/experimental/treehouse/application/proto/treehouse_pb';
import treehouseInternalProto from './protoc_out/experimental/treehouse/application/proto/treehouse_init_pb';

type Message = {
  bytes: number[];
  handles: number[];
};

type Channel = {
  name: string;
  messages: Message[];
  callback?: (m: Message) => void;
};

Vue.use(VueMaterial);

const HANDLE_SIZE_BYTES = 8;

interface Data {
  exports: string[];
}

const app = new Vue({
  el: '#app',
  data: {
    // Exports of the loaded Module.
    exports: <WebAssembly.ModuleExportDescriptor[]>[],
    // Import of the loaded Module.
    imports: <WebAssembly.ModuleImportDescriptor[]>[],
    // Oak ABI calls trace.
    trace: <string[]>[],
    // Created channels.
    channels: <Channel[]>[],
    // Loaded module.
    module: <WebAssembly.Module | null>null,
    // Loaded module instance.
<<<<<<< HEAD
    instance: null,
    // Protobuf definitions.
    protobuf: null,
    // URl to Wasm file
    url: 'https://storage.googleapis.com/treehouse/treehouse.wasm',
=======
    instance: <WebAssembly.Instance | null>null,
>>>>>>> 313afdfe
  },
  methods: {
    login: function (e: Event) {
      console.log('login');
    },
    // Read the specified file and load it as a Wasm module.
    readFile: async function () {
      fetch(this.url)
        .then((response) => {
          if (!response.ok) {
            throw new Error('Unable to fetch file');
          }
          return response.arrayBuffer();
        })
        .then((data) => this.loadModule(data))
        .catch((err) => console.error(err));
    },
    // Parse the provided ArrayBuffer as a Wasm module and load it as an Oak module,
    // providing the necessary imports.
    loadModule: async function (contents: ArrayBuffer) {
      this.module = await WebAssembly.compile(contents);
      this.exports = WebAssembly.Module.exports(this.module);
      this.imports = WebAssembly.Module.imports(this.module);
      await this.instantiate();
    },
    instantiate: async function () {
      // Lookup the types that we will use later on.
      const { NodeConfiguration } = oakApplicationProto;
      const { Label } = labelProto;
      const { OakStatus, ChannelReadStatus } = oakAbiProto;

      // Provide a mock implementation of some of the Oak ABI functions.
      // Mostly these just log their argument to the trace, and return a
      // successful status without actually doing anything.
      const importObject = {
        oak: {
          wait_on_channels: (buf: number, count: number) => {
            const status = OakStatus.OK;
            const bytes = this.readMemory(buf, (HANDLE_SIZE_BYTES + 1) * count);
            const entry = `${new Date().toISOString()}: wait_on_channels(${[
              buf,
              count,
            ].join(', ')}) -> ${status}
      bytes: [${bytes}]`;
            this.trace.push(entry);
            this.writeMemory(buf + 8, [ChannelReadStatus.READ_READY]);
            return status;
          },
          channel_close: (handle: BigInt) => {
            const status = OakStatus.OK;
            const entry = `${new Date().toISOString()}: channel_close(${[
              handle,
            ].join(', ')}) -> ${status}`;
            this.trace.push(entry);
            return status;
          },
          channel_label_read: (
            handle: BigInt,
            buf: number,
            size: number,
            actualSize: number
          ) => {
            const status = OakStatus.OK;
            const entry = `${new Date().toISOString()}: channel_label_read(${[
              handle,
              buf,
              size,
              actualSize,
            ].join(', ')}) -> ${status}`;
            this.trace.push(entry);
            return status;
          },
          channel_read: (
            handle: BigInt,
            buf: number,
            size: number,
            actualSize: number,
            handleBuf: number,
            handleCount: number,
            actualHandleCount: number
          ) => {
            const status = OakStatus.OK;
            const entry = `${new Date().toISOString()}: channel_read(${[
              handle,
              buf,
              size,
              actualSize,
              handleBuf,
              handleCount,
              actualHandleCount,
            ].join(', ')}) -> ${status}`;
            this.trace.push(entry);
            const channel = this.channels[Number(handle)];
            console.log(`${handle} -> ${channel.name}`);
            const messages = channel.messages;
            console.log(`${messages.length} messages available`);
            const message = messages.shift()!;

            console.log(`channel_read() -> ${JSON.stringify(message)}`);

            const bytesOut = message.bytes;
            console.log('bytes', bytesOut);
            this.writeMemory(buf, bytesOut);
            const actualSizeOut = [bytesOut.length, 0, 0, 0];
            console.log('actualSize', actualSizeOut);
            this.writeMemory(actualSize, actualSizeOut);
            // Hacky way of converting to 64bit representation. Only works for small values of v.
            const handlesOut = message.handles.flatMap((v: number) => [
              v,
              0,
              0,
              0,
              0,
              0,
              0,
              0,
            ]);
            console.log('handles', handlesOut);
            this.writeMemory(handleBuf, handlesOut);
            const handleSizeOut = [message.handles.length, 0, 0, 0];
            console.log('handle size', handleSizeOut);
            this.writeMemory(actualHandleCount, handleSizeOut);
            return status;
          },
          channel_write: (
            handle: BigInt,
            buf: number,
            size: number,
            handleBuf: number,
            handleCount: number
          ) => {
            console.log(typeof handle);
            const status = OakStatus.OK;
            const bytes = this.readMemory(buf, size);
            const bytesString = new TextDecoder().decode(bytes);
            const handles = new Uint8Array(
              (<WebAssembly.Memory>this.instance!.exports.memory).buffer,
              handleBuf,
              handleCount
            );
            const entry = `${new Date().toISOString()}: channel_write(${[
              handle,
              buf,
              size,
              handleBuf,
              handleCount,
            ].join(', ')}) -> ${status}
      bytes: [${bytes}]
      bytes(string): "${bytesString}"
      handles: [${handles}]`;
            this.trace.push(entry);
            const message: Message = {
              bytes: Array.from(bytes),
              handles: Array.from(handles),
            };
            const channel: Channel = this.channels[Number(handle)];
            if (channel.callback) {
              channel.callback(message);
            } else {
              console.log('no callback registered for channel ' + handle);
              // Hack to invoke HTTP request callback even if it is not registered yet.
              if (channel.name == 'HTTP request') {
                console.log('HTTP request hack');
                this.httpRequestCallback(Number(handle) + 1)(message);
              }
            }
            return status;
          },
          channel_write_with_downgrade: (
            handle: BigInt,
            buf: number,
            size: number,
            handleBuf: number,
            handleCount: number
          ) => {
            const status = OakStatus.OK;
            const bytes = this.readMemory(buf, size);
            const bytesString = new TextDecoder().decode(bytes);
            const handles = new Uint8Array(
              (<WebAssembly.Memory>this.instance!.exports.memory).buffer,
              handleBuf,
              handleCount
            );
            const entry = `${new Date().toISOString()}: channel_write_with_downgrade(${[
              handle,
              buf,
              size,
              handleBuf,
              handleCount,
            ].join(', ')}) -> ${status}
      bytes: [${bytes}]
      bytes(string): "${bytesString}"
      handles: [${handles}]`;
            this.trace.push(entry);
            return status;
          },
          channel_create: (
            writeHandle: number,
            readHandle: number,
            nameBuf: number,
            nameSize: number,
            labelBuf: number,
            labelSize: number
          ) => {
            const status = OakStatus.OK;
            const name = new TextDecoder().decode(
              this.readMemory(nameBuf, nameSize)
            );
            const label = Label.deserializeBinary(
              this.readMemory(labelBuf, labelSize)
            ).toObject();
            const entry = `${new Date().toISOString()}: channel_create(${[
              writeHandle,
              readHandle,
              nameBuf,
              nameSize,
              labelBuf,
              labelSize,
            ].join(', ')}) -> ${status}
      name: ${JSON.stringify(name)}
      label: ${JSON.stringify(label)}`;
            this.trace.push(entry);
            const newChannelHandle = this.createChannel(name);
            this.writeMemory(writeHandle, [newChannelHandle]);
            this.writeMemory(readHandle, [newChannelHandle]);
            return status;
          },
          channel_create_with_downgrade: (
            writeHandle: number,
            readHandle: number,
            nameBuf: number,
            nameSize: number,
            labelBuf: number,
            labelSize: number
          ) => {
            const status = OakStatus.OK;
            const name = new TextDecoder().decode(
              this.readMemory(nameBuf, nameSize)
            );
            const label = Label.deserializeBinary(
              this.readMemory(labelBuf, labelSize)
            ).toObject();
            const entry = `${new Date().toISOString()}: channel_create_with_downgrade(${[
              writeHandle,
              readHandle,
              nameBuf,
              nameSize,
              labelBuf,
              labelSize,
            ].join(', ')}) -> ${status}
      name: ${JSON.stringify(name)}
      label: ${JSON.stringify(label)}`;
            this.trace.push(entry);
            return status;
          },
          node_create: (
            nameBuf: number,
            nameSize: number,
            configBuf: number,
            configLen: number,
            labelBuf: number,
            labelSize: number,
            handle: BigInt
          ) => {
            const status = OakStatus.OK;
            const name = new TextDecoder().decode(
              this.readMemory(nameBuf, nameSize)
            );
            const config = NodeConfiguration.deserializeBinary(
              this.readMemory(configBuf, configLen)
            ).toObject();
            const label = Label.deserializeBinary(
              this.readMemory(labelBuf, labelSize)
            ).toObject();
            const entry = `${new Date().toISOString()}: node_create(${[
              nameBuf,
              nameSize,
              configBuf,
              configLen,
              labelBuf,
              labelSize,
              handle,
            ].join(', ')}) -> ${status}
      name: ${JSON.stringify(name)}
      config: ${JSON.stringify(config)}
      label: ${JSON.stringify(label)}`;
            this.trace.push(entry);
            this.createNode(config);
            return status;
          },
          random_get: (buf: number, len: number) => {
            const status = OakStatus.OK;
            const entry = `${new Date().toISOString()}: random_get(${[
              buf,
              len,
            ].join(', ')}) -> ${status}`;
            this.trace.push(entry);
            return status;
          },
        },
      };
      this.instance = await WebAssembly.instantiate(this.module!, importObject);
    },
    readMemory: function (offset: number, len: number): Uint8Array {
      return new Uint8Array(
        (<WebAssembly.Memory>this.instance!.exports.memory).buffer,
        offset,
        len
      );
    },
    writeMemory: function (offset: number, data: number[]) {
      console.log(`writing ${data.length} bytes to offset ${offset}: ${data}`);
      const a = new Uint8Array(
        (<WebAssembly.Memory>this.instance!.exports.memory).buffer,
        offset,
        data.length
      );
      data.forEach((v: number, i: number) => (a[i] = v));
    },
    // Invoke an exported function from the module.
    invoke: function (exportName: string) {
      console.log('invoking export: ' + exportName);

      this.createChannel('dummy');
      const logChannelHandle = this.createChannel('log', this.logCallback);
      const grpcInvocationReceiverHandle = this.createChannel(
        'grpc-invocations'
      );

      const grpcInvocation = new grpcInvocationProto.GrpcInvocation();
      const grpcResponseChannel = this.createChannel('grpc-response');
      const grpcRequestChannel = this.createChannel('grpc-request');
      const grpcRequest = new grpcEncapProto.GrpcRequest();
      {
        // https://github.com/project-oak/oak/blob/c2fb4a05f31e639c9f0499ebfd0aae18932f82f2/experimental/treehouse/application/proto/treehouse.proto#L42
        grpcRequest.setMethodName('/oak.examples.treehouse.Treehouse/GetCards');
        const getCardsRequest = new treehouseProto.GetCardsRequest();
        grpcRequest.setReqMsg(getCardsRequest.serializeBinary());
        grpcRequest.setLast(true);
      }
      const requestBytes = Array.from(grpcRequest.serializeBinary());
      (<Channel>this.channels[grpcRequestChannel]).messages.push({
        bytes: requestBytes,
        handles: [],
      });

      {
        const receiver = new handleProto.Receiver();
        receiver.setId(grpcRequestChannel);
        grpcInvocation.setReceiver(receiver);
      }
      {
        const sender = new handleProto.Sender();
        sender.setId(grpcResponseChannel);
        grpcInvocation.setSender(sender);
      }

      const httpInvocationChannel = this.createChannel(
        'http-invocations',
        this.httpInvocationCallback
      );

      const grpcInvocationBytes = Array.from(grpcInvocation.serializeBinary());
      console.log('gRPC invocation bytes', grpcInvocationBytes);
      this.channels[grpcInvocationReceiverHandle].messages.push({
        bytes: grpcInvocationBytes,
        handles: [grpcRequestChannel, grpcResponseChannel],
      });
      const initChannelHandle = this.createChannel('init');
      const init = new treehouseInternalProto.TreehouseHandlerInit();
      {
        const logSender = new handleProto.Sender();
        logSender.setId(logChannelHandle);
        init.setLogSender(logSender);
        const httpInvocationSender = new handleProto.Sender();
        httpInvocationSender.setId(httpInvocationChannel);
        init.setHttpInvocationSender(httpInvocationSender);
      }
      const bytes = Array.from(init.serializeBinary());
      console.log(`message bytes: ${bytes}`);
      this.channels[initChannelHandle].messages.push({
        bytes: bytes,
        handles: [
          grpcInvocationReceiverHandle,
          logChannelHandle,
          httpInvocationChannel,
        ],
      });
      // Oak entrypoints expect the handle of a channel from which to read
      // messages as a parameter, so we just pass a zero value here.
      const result = (<any>this.instance!.exports[exportName])(
        BigInt(initChannelHandle)
      );
      console.log('invocation result: ' + result);
    },
    createNode: function (
      config: oakApplicationProto.NodeConfiguration.AsObject
    ) {
      // TODO(#1067): Create mock nodes that replicate the functionality from the Oak
      // Runtime.
      console.log('creating node', config);
    },
    createChannel: function (name: string, callback?: (m: Message) => void) {
      const channelHandle =
        this.channels.push({
          name: name,
          messages: [],
          callback: callback,
        } as Channel) - 1;
      return channelHandle;
    },

    logCallback: function (m: Message) {
      const decoded = logProto.LogMessage.deserializeBinary(
        new Uint8Array(m.bytes)
      );
      console.log('LOG', decoded.toString());
    },

    httpInvocationCallback: function (m: Message) {
      const decoded = httpInvocationProto.HttpInvocation.deserializeBinary(
        new Uint8Array(m.bytes)
      );
      const httpRequestChannel = m.handles[0];
      const httpResponseChannel = m.handles[1];
      (<Channel>(
        this.channels[httpRequestChannel]
      )).callback = this.httpRequestCallback(httpResponseChannel);
      console.log('HTTP invocation', decoded);
    },

    httpRequestCallback: function (responseChannel: number) {
      return (m: Message) => {
        const decoded = httpEncapProto.HttpRequest.deserializeBinary(
          new Uint8Array(m.bytes)
        );

        const url = new URL(decoded.getUri());

        if (!['https://www.googleapis.com'].includes(url.origin)) {
          console.log('forbidden HTTP request', decoded);
          return;
        }

        console.log('allowed HTTP request', decoded);

        const req = new XMLHttpRequest();
        req.open(decoded.getMethod(), decoded.getUri());
        // TODO: Find proper way of getting token.
        const GoogleAuth: any = (<any>window).GoogleAuth;
        const token = GoogleAuth.currentUser.get().getAuthResponse()
          .access_token;
        req.setRequestHeader('Authorization', 'Bearer ' + token);
        req.send(decoded.getBody());

        const resp = new httpEncapProto.HttpResponse();
        resp.setStatus(req.status);
        resp.setBody(req.response);

        console.log('writing response to channel ', responseChannel);
        (<Channel>this.channels[responseChannel]).messages.push({
          bytes: Array.from(resp.serializeBinary()),
          handles: [],
        } as Message);
      };
    },

    // Reset the current Wasm instance and trace, but keep the module loaded, so
    // that we can perform another invocation from scratch.
    reset: function () {
      this.trace = [];
      this.instance = null;
      // Keep `this.module` set.
      this.instantiate();
    },
  },
});<|MERGE_RESOLUTION|>--- conflicted
+++ resolved
@@ -45,15 +45,9 @@
     // Loaded module.
     module: <WebAssembly.Module | null>null,
     // Loaded module instance.
-<<<<<<< HEAD
-    instance: null,
-    // Protobuf definitions.
-    protobuf: null,
-    // URl to Wasm file
+    instance: <WebAssembly.Instance | null>null,
+    // Default url for Module.
     url: 'https://storage.googleapis.com/treehouse/treehouse.wasm',
-=======
-    instance: <WebAssembly.Instance | null>null,
->>>>>>> 313afdfe
   },
   methods: {
     login: function (e: Event) {
