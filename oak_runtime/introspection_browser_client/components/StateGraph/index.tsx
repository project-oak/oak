//
// Copyright 2020 The Project Oak Authors
//
// Licensed under the Apache License, Version 2.0 (the "License");
// you may not use this file except in compliance with the License.
// You may obtain a copy of the License at
//
//     http://www.apache.org/licenses/LICENSE-2.0
//
// Unless required by applicable law or agreed to in writing, software
// distributed under the License is distributed on an "AS IS" BASIS,
// WITHOUT WARRANTIES OR CONDITIONS OF ANY KIND, either express or implied.
// See the License for the specific language governing permissions and
// limitations under the License.
//

import React from 'react';
import { graphviz, Graphviz } from 'd3-graphviz';
import { transition } from 'd3-transition';
import { easeLinear } from 'd3-ease';
import FormGroup from '@material-ui/core/FormGroup';
import FormControlLabel from '@material-ui/core/FormControlLabel';
import Switch from '@material-ui/core/Switch';
import { makeStyles } from '@material-ui/core/styles';
import {
  OakApplicationState,
  ChannelHalfDirection,
  NodeId,
  ChannelID,
  AbiHandle,
} from '~/components/Root';

// Generate a Graphviz dot graph that shows the shape of the Nodes and Channels
function getGraphFromState(
  applicationState: OakApplicationState,
  options = {
    shouldIncludeHandles: false,
  }
) {
  const getNodeDotId = (nodeId: NodeId) => `node${nodeId}`;
  const getChannelDotId = (channelId: ChannelID) => `channel${channelId}`;
  const getHandleDotId = (nodeId: NodeId, handle: AbiHandle) =>
    `node${nodeId}_${handle}`;
  const getMessageDotId = (channelId: ChannelID, messageIndex: number) =>
    `msg${channelId}_${messageIndex}`;

  const oakNodes = [...applicationState.nodeInfos.entries()].map(
    ([nodeId, nodeInfo]) =>
      `${getNodeDotId(nodeId)} [label="${
        nodeInfo.name
      }"  URL="/dynamic/node/${nodeId}"]`
  );
  const oakHandles = options.shouldIncludeHandles
    ? [...applicationState.nodeInfos.entries()]
        .map(([nodeId, nodeInfo]) =>
          [...nodeInfo.abiHandles.entries()].map(
            ([handle, { direction, channelId }]) => {
              const shape =
                direction === ChannelHalfDirection.Write ? 'invhouse' : 'house';
              return `${getHandleDotId(
                nodeId,
                handle
              )} [shape="${shape}" label="${
                direction === ChannelHalfDirection.Write
                  ? 'writes to'
                  : 'reads from'
              } channel ${channelId}\n${handle}" URL="/dynamic/node/${nodeId}/${handle}"]`;
            }
          )
        )
        .flat()
    : [];
  const oakChannels = [...applicationState.channels.entries()].map(
    ([channelId]) =>
      `${getChannelDotId(channelId)} [URL="/dynamic/channel/${channelId}"]`
  );
  const oakMessages = [
    ...applicationState.channels.entries(),
  ].map(([channelId, channel]) =>
    channel.messages.map((message, index) => getMessageDotId(channelId, index))
  );
  const connections = [
    'edge [arrowsize=1.2 penwidth=5 color="#595959"]',
    // Connections between nodes, handles, & channels
    ...[...applicationState.nodeInfos.entries()]
      .map(([nodeId, nodeInfo]) =>
        [...nodeInfo.abiHandles.entries()].map(([handle, channelHalf]) => {
          switch (channelHalf.direction) {
            case ChannelHalfDirection.Write:
              return options.shouldIncludeHandles
                ? `${getNodeDotId(nodeId)} -> ${getHandleDotId(
                    nodeId,
                    handle
                  )} -> ${getChannelDotId(channelHalf.channelId)}`
                : `${getNodeDotId(nodeId)} -> ${getChannelDotId(
                    channelHalf.channelId
                  )} [edgeURL="/dynamic/node/${nodeId}/${handle}" edgetooltip="Write handle ${nodeId}:${handle}"]`;

            case ChannelHalfDirection.Read:
              return options.shouldIncludeHandles
                ? `${getChannelDotId(
                    channelHalf.channelId
                  )} -> ${getHandleDotId(nodeId, handle)} -> ${getNodeDotId(
                    nodeId
                  )}`
                : `${getChannelDotId(channelHalf.channelId)} -> ${getNodeDotId(
                    nodeId
                  )} [edgeURL="/dynamic/node/${nodeId}/${handle}" edgetooltip="Read handle ${nodeId}:${handle}"]`;

            default:
              // This should never happen
              throw new Error(
                `Encountered unhandled direction value ${channelHalf.direction}`
              );
          }
        })
      )
      .flat(),
    // Connections between channels & messages
    'edge [arrowhead=none penwidth=2]',
    ...[...applicationState.channels.entries()].map(([channelId, channel]) =>
      channel.messages.map((message, index) =>
        index === 0
          ? // Connect the first message to the channel
            `${getMessageDotId(channelId, index)} -> ${getChannelDotId(
              channelId
            )}`
          : // Connect subsequent messages to the previous message
            `${getMessageDotId(channelId, index)} -> ${getMessageDotId(
              channelId,
              index - 1
            )}`
      )
    ),
  ];

  return `digraph Runtime {
    graph [bgcolor=transparent splines=ortho pad=0.5]
    {
      node [shape="box" style="filled" penwidth=0 margin=0.2 fillcolor="#3a3a3a" fontcolor="#faf8f8" fontsize=24 fontname="helvetica"]
      ${oakNodes.join('\n      ')}
    }
    {
      node [shape="hexagon" style="filled" penwidth=0 margin=0.02 fillcolor="#efa087" fontname="helvetica"]
      ${oakHandles.join('\n      ')}
    }
    {
      node [shape="box" style="filled" penwidth=0 margin=0.1 fillcolor="#3e7ea0" fontcolor="#faf8f8" fontsize=24 fontname="helvetica"]
      ${oakChannels.join('\n      ')}
    }
    {
      node [shape="rect" fontsize=10 label="msg" fontname="helvetica"]
      ${oakMessages.join('\n      ')}
    }
    ${connections.join('\n    ')}
  }
  `;
}

type StateGraphProps = {
  applicationState: OakApplicationState;
};

const useStyles = makeStyles(() => ({
  root: {
    flexGrow: 1,
    position: 'relative',
  },

  graph: {
    width: '100%',
    height: '100%',

    '& > svg': { width: '100%', height: '100%' },
    '& > svg text': { fontFamily: 'inherit' },
  },

  formRow: {
    position: 'absolute',
    top: '10px',
    left: '10px',
    backgroundColor: 'rgba(255, 255, 255, 0.75)',
    borderRadius: '5px',
    backdropFilter: 'blur(5px)',
    padding: '4px 10px',
  },
}));

export default function StateGraph({ applicationState }: StateGraphProps) {
  const [shouldIncludeHandles, setShouldIncludeHandles] = React.useState(false);
  const classes = useStyles();
  const ref = React.useRef<HTMLDivElement>(null);
  React.useEffect(() => {
<<<<<<< HEAD
    const dotGraph = getGraphFromState(applicationState, {
      shouldIncludeHandles,
    });
    // Type as any to fix type mismatch caused by incorrect typings.
    const transiton: any = transition().duration(300).ease(easeLinear);
    graphviz(ref.current).transition(transiton).renderDot(dotGraph);
  }, [applicationState, shouldIncludeHandles]);
=======
    async function drawGraph() {
      const dotGraph = getGraphFromState(applicationState, {
        shouldIncludeHandles,
      });
      let dot: Graphviz<any, any, any, any> | undefined;
      // Wrap graphviz in a promise to ensure that the graph is generated
      // prior to applying any transitions.
      await new Promise((resolve) => {
        dot = graphviz(ref.current).dot(dotGraph, resolve);
      });
      const transiton = transition('ease').duration(300).ease(easeLinear);
      dot!.transition(() => transiton).render();
    }
>>>>>>> 6e5bca5d

    if (ref.current) {
      drawGraph();
    }
  }, [ref.current, applicationState, shouldIncludeHandles]);
  return (
    <div className={classes.root}>
      <FormGroup row className={classes.formRow}>
        <FormControlLabel
          control={
            <Switch
              checked={shouldIncludeHandles}
              onChange={() =>
                setShouldIncludeHandles(
                  (shouldIncludeHandles) => !shouldIncludeHandles
                )
              }
              name="shouldIncludeHandles"
              color="primary"
            />
          }
          label="Show Handles"
        />
      </FormGroup>
      <div className={classes.graph} ref={ref} />
    </div>
  );
}<|MERGE_RESOLUTION|>--- conflicted
+++ resolved
@@ -191,15 +191,6 @@
   const classes = useStyles();
   const ref = React.useRef<HTMLDivElement>(null);
   React.useEffect(() => {
-<<<<<<< HEAD
-    const dotGraph = getGraphFromState(applicationState, {
-      shouldIncludeHandles,
-    });
-    // Type as any to fix type mismatch caused by incorrect typings.
-    const transiton: any = transition().duration(300).ease(easeLinear);
-    graphviz(ref.current).transition(transiton).renderDot(dotGraph);
-  }, [applicationState, shouldIncludeHandles]);
-=======
     async function drawGraph() {
       const dotGraph = getGraphFromState(applicationState, {
         shouldIncludeHandles,
@@ -213,7 +204,6 @@
       const transiton = transition('ease').duration(300).ease(easeLinear);
       dot!.transition(() => transiton).render();
     }
->>>>>>> 6e5bca5d
 
     if (ref.current) {
       drawGraph();
