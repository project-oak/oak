--- conflicted
+++ resolved
@@ -18,7 +18,7 @@
 import ApplicationStateOverview from '~/components/ApplicationStateOverview';
 import EventList from '~/components/EventList';
 import introspectionEventsProto, {
-  DirectionMap
+  DirectionMap,
 } from '~/protoc_out/introspection_events_pb';
 
 // Requests the list of introspection events provided by the Oak runtime's
@@ -58,13 +58,8 @@
 
 type ChannelID = number;
 enum ChannelHalfDirection {
-<<<<<<< HEAD
   Read = 'READ',
-  Write = 'WRITE'
-=======
-  Read,
-  Write,
->>>>>>> 277ac862
+  Write = 'WRITE',
 }
 interface ChannelHalf {
   channelId: ChannelID;
@@ -106,12 +101,8 @@
   switch (eventType) {
     case EventDetailsCase.NODE_CREATED:
       applicationState.nodeInfos.set(event!.getNodeCreated()!.getNodeId(), {
-<<<<<<< HEAD
         name: event!.getNodeCreated()!.getName(),
-        abiHandles: new Map()
-=======
         abiHandles: new Map(),
->>>>>>> 277ac862
       });
 
       break;
@@ -161,15 +152,9 @@
 
         const direction = node.abiHandles.set(details!.getHandle(), {
           channelId: details!.getChannelId(),
-<<<<<<< HEAD
           direction: protoDirectionToChannelHalfDirection(
             details!.getDirection()
-          )
-=======
-          // TODO(#913): Add a direction property in the introspection
-          // event and use the real value here.
-          direction: 0,
->>>>>>> 277ac862
+          ),
         });
       }
 
