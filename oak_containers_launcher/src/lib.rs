--- conflicted
+++ resolved
@@ -134,9 +134,6 @@
 
 #[derive(Clone)]
 pub enum Channel {
-<<<<<<< HEAD
-    Network { host_proxy_port: u16, trusted_app_address: Option<SocketAddr> },
-=======
     Network {
         host_proxy_port: u16,
         trusted_app_address: Option<SocketAddr>,
@@ -144,7 +141,6 @@
     VirtioVsock {
         trusted_app_address: Option<VsockAddr>,
     },
->>>>>>> 3e4e3520
 }
 
 /// Interface that is connected to the trusted application.
@@ -158,11 +154,6 @@
 
     fn try_from(channel: Channel) -> Result<TrustedApplicationAddress, Self::Error> {
         match channel {
-<<<<<<< HEAD
-            Channel::Network { host_proxy_port: _, trusted_app_address } => {
-                trusted_app_address.map(TrustedApplicationAddress::Network)
-            }
-=======
             Channel::Network {
                 host_proxy_port: _,
                 trusted_app_address,
@@ -170,7 +161,6 @@
             Channel::VirtioVsock {
                 trusted_app_address,
             } => trusted_app_address.map(TrustedApplicationAddress::VirtioVsock),
->>>>>>> 3e4e3520
         }
         .ok_or_else(|| anyhow::anyhow!("trusted application address not set"))
     }
@@ -221,15 +211,6 @@
             shutdown_receiver,
         ));
 
-<<<<<<< HEAD
-        // Also get an open port for that QEMU can use for proxying requests to the
-        // server. Since we don't have a mechanism to pass this port to QEMU we
-        // have to unbind it by dropping it. There is a small window for a race
-        // condition, but since the assigned port will be random the probability
-        // of another process grabbing the port before QEMU can should be very low.
-
-=======
->>>>>>> 3e4e3520
         let trusted_app_channel = match args.communication_channel {
             ChannelType::Network => {
                 // Also get an open port for that QEMU can use for proxying requests to the
@@ -245,10 +226,6 @@
                 trusted_app_address: None,
             },
         };
-<<<<<<< HEAD
-        let host_orchestrator_proxy_port =
-            { TcpListener::bind(orchestrator_sockaddr).await?.local_addr()?.port() };
-=======
 
         let host_orchestrator_proxy_port = {
             TcpListener::bind(orchestrator_sockaddr)
@@ -256,16 +233,10 @@
                 .local_addr()?
                 .port()
         };
->>>>>>> 3e4e3520
         let vmm = qemu::Qemu::start(
             args.qemu_params,
             port,
             match trusted_app_channel {
-<<<<<<< HEAD
-                Channel::Network { host_proxy_port, trusted_app_address: _ } => {
-                    Some(host_proxy_port)
-                }
-=======
                 Channel::Network {
                     host_proxy_port,
                     trusted_app_address: _,
@@ -273,7 +244,6 @@
                 Channel::VirtioVsock {
                     trusted_app_address: _,
                 } => None,
->>>>>>> 3e4e3520
             },
             host_orchestrator_proxy_port,
         )?;
