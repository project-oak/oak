//
// Copyright 2022 The Project Oak Authors
//
// Licensed under the Apache License, Version 2.0 (the "License");
// you may not use this file except in compliance with the License.
// You may obtain a copy of the License at
//
//     http://www.apache.org/licenses/LICENSE-2.0
//
// Unless required by applicable law or agreed to in writing, software
// distributed under the License is distributed on an "AS IS" BASIS,
// WITHOUT WARRANTIES OR CONDITIONS OF ANY KIND, either express or implied.
// See the License for the specific language governing permissions and
// limitations under the License.
//

#![cfg_attr(not(test), no_std)]

extern crate alloc;

mod channel;
mod dice;
mod logging;

pub use channel::*;
pub use dice::*;
pub use logging::StderrLogger;
<<<<<<< HEAD
=======
use logging::STDERR_LOGGER;
pub use oak_core as utils;
>>>>>>> 51ab01aa
pub use oak_restricted_kernel_sdk_proc_macro::entrypoint;

pub fn alloc_error_handler(layout: ::core::alloc::Layout) -> ! {
    panic!("error allocating memory: {:#?}", layout);
}

pub fn panic_handler(info: &core::panic::PanicInfo) -> ! {
    log::error!("PANIC: {}", info);
    oak_restricted_kernel_interface::syscall::exit(-1);
}<|MERGE_RESOLUTION|>--- conflicted
+++ resolved
@@ -25,11 +25,7 @@
 pub use channel::*;
 pub use dice::*;
 pub use logging::StderrLogger;
-<<<<<<< HEAD
-=======
-use logging::STDERR_LOGGER;
 pub use oak_core as utils;
->>>>>>> 51ab01aa
 pub use oak_restricted_kernel_sdk_proc_macro::entrypoint;
 
 pub fn alloc_error_handler(layout: ::core::alloc::Layout) -> ! {
