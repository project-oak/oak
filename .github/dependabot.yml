--- conflicted
+++ resolved
@@ -8,15 +8,12 @@
     schedule:
       interval: 'daily'
     # We do not set an explicit reviewer, as that is already automatically assigned via CODEOWNERS.
-<<<<<<< HEAD
     # reviewers
-    # Explicitly trigger kokoro checks. They do not automatically run for PRs
-    # by external users.
-    labels:
-      - 'kokoro:run'
-=======
     ignore:
       - dependency-name: 'linked_list_allocator'
         # Ignore buggy version of this dep. Ref: https://github.com/project-oak/oak/pull/3019
         versions: ['0.10.0']
->>>>>>> c60294fc
+    # Explicitly trigger kokoro checks. They do not automatically run for
+    # external users.
+    labels:
+      - 'kokoro:run'