name: Continuous Integration

on:
  push:
    branches: [main]
  pull_request:
    branches: [main]

# See https://docs.github.com/en/actions/learn-github-actions/workflow-syntax-for-github-actions#example-using-concurrency-to-cancel-any-in-progress-job-or-run
concurrency:
  group: ${{ github.workflow }}-${{ github.head_ref || github.run_id }}
  cancel-in-progress: true

jobs:
  xtask:
    runs-on: ubuntu-20.04
    timeout-minutes: 120
    # We use the same job template, but parametrize the actual command to be passed to the xtask
    # binary using the matrix strategy, so that we get the commands running in parallel.
    strategy:
      fail-fast: false
      matrix:
        # Do not add `run-ci` to these commands. We parse them for `xtask run-ci`.
        cmd:
          # format tries to format all the source files, and relies on the git diff step to determine whether anything was missed.
          - format
          # check-format checks for additional issues (e.g. missing license headers) that format does not enforce.
          - check-format
          - run-cargo-deny
          - run-cargo-udeps
          - run-cargo-tests
          - run-bazel-tests
          - run-cargo-fuzz -- -max_total_time=2
          - completion
          - run-cargo-clippy

    steps:
      - name: Checkout branch
        uses: actions/checkout@v3
        with:
          fetch-depth: 2

      # The runner comes with all this software pre-installed: https://github.com/actions/virtual-environments/blob/main/images/linux/Ubuntu2004-README.md
      # so we delete some large packages to make sure we have more space available.
      #
      # We print the remaining disk space between commands in order to have an idea of which of them
      # have the most significant impact.
      #
      # Copied from https://github.com/jens-maus/RaspberryMatic/blob/ea6b8ce0dd2d53ea88b2766ba8d7f8e1d667281f/.github/workflows/ci.yml#L34-L40
      # and https://github.com/actions/virtual-environments/issues/709#issuecomment-612569242
      - name: Free disk space
        run: |
          df --human-readable
          sudo apt-get remove --yes '^dotnet-.*' '^llvm-.*' 'php.*' azure-cli google-cloud-sdk hhvm google-chrome-stable firefox powershell
          df --human-readable
          sudo apt-get autoremove --yes
          df --human-readable
          sudo apt clean
          df --human-readable
          docker rmi $(docker image ls --all --quiet)
          df --human-readable
          rm --recursive --force "$AGENT_TOOLSDIRECTORY"
          df --human-readable
          rm --recursive --force /usr/local/share/boost
          df --human-readable
          sudo swapoff --all
          df --human-readable
          sudo rm --force /swapfile
          df --human-readable

      - name: Docker pull
        timeout-minutes: 10
        run: |
          ./scripts/docker_pull
          df --human-readable
<<<<<<< HEAD
          
=======

>>>>>>> cc0c343f
      - name: Run command
        env:
          RUST_BACKTRACE: 1
          RUST_LOG: debug
          # Do not run tests that require KVM on GitHub Actions, since nested virtualization is not supported.
          OAK_KVM_TESTS: skip
        run: |
          ./scripts/docker_run nix develop .#ci --command ./scripts/xtask --scope=all ${{ matrix.cmd }}
          df --human-readable

        # Ensure that the previous steps did not modify our source-code and that
        # relevant build artifacts are ignored by git.
      - name: Git check diff
        run: ./scripts/docker_run ./scripts/git_check_diff<|MERGE_RESOLUTION|>--- conflicted
+++ resolved
@@ -73,11 +73,7 @@
         run: |
           ./scripts/docker_pull
           df --human-readable
-<<<<<<< HEAD
-          
-=======
 
->>>>>>> cc0c343f
       - name: Run command
         env:
           RUST_BACKTRACE: 1
