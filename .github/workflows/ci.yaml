--- conflicted
+++ resolved
@@ -71,14 +71,9 @@
       - name: Docker pull
         timeout-minutes: 10
         run: |
-<<<<<<< HEAD
           ./scripts/docker_pull
           df --human-readable
-=======
-          nix -vv --version
-          nix develop .#ci --command echo done
->>>>>>> 1e4af460
-
+          
       - name: Run command
         env:
           RUST_BACKTRACE: 1
