//
// Copyright 2022 The Project Oak Authors
//
// Licensed under the Apache License, Version 2.0 (the "License");
// you may not use this file except in compliance with the License.
// You may obtain a copy of the License at
//
//     http://www.apache.org/licenses/LICENSE-2.0
//
// Unless required by applicable law or agreed to in writing, software
// distributed under the License is distributed on an "AS IS" BASIS,
// WITHOUT WARRANTIES OR CONDITIONS OF ANY KIND, either express or implied.
// See the License for the specific language governing permissions and
// limitations under the License.
//

//! Main 'kernel' for baremetal Oak Functions.
//!
//! This code takes care of initializing the x86-64 machine properly and
//! handing the reins over to the oak_baremetal_runtime. It is in a separate crate so that we
//! could support different boot protocols (eg Linux boot protocol or PVH) that
//! require different targets, linker scripts and/or provide machine
//! information in different data structures.
//!
//! Bootloaders (and VMMs under them) have to adhere to the following protocol:
//!   * Enter 64-bit long mode, and set up basic paging -- enough to load the code, as we will set
//!     up a full page table in `start_kernel`.
//!   * Implement a `#[panic_handler]` that delegates to `panic()` in this crate.
//!   * Call `start_kernel` from the entry point of the bootloader.

#![cfg_attr(not(test), no_std)]
#![feature(abi_x86_interrupt)]
#![feature(allocator_api)]
#![feature(array_chunks)]
#![feature(lazy_cell)]
#![feature(naked_functions)]
#![feature(c_size_t)]

mod acpi;
mod args;
mod avx;
mod boot;
mod descriptors;
mod dice_attestation;
mod elf;
mod ghcb;
mod interrupts;
mod libm;
mod logging;
mod memory;
mod mm;
mod payload;
#[cfg(feature = "serial_channel")]
mod serial;
pub mod shutdown;
#[cfg(feature = "simple_io_channel")]
mod simpleio;
mod snp;
pub mod snp_guest;
mod syscall;
#[cfg(feature = "vsock_channel")]
mod virtio;
#[cfg(feature = "virtio_console_channel")]
mod virtio_console;

extern crate alloc;

use crate::{
    acpi::Acpi,
    mm::Translator,
    snp::{get_snp_page_addresses, init_snp_pages},
    snp_guest::DerivedKey,
};
use alloc::{alloc::Allocator, boxed::Box};
use core::{marker::Sync, panic::PanicInfo, str::FromStr};
use hkdf::HkdfExtract;
use linked_list_allocator::LockedHeap;
use log::{error, info};
use mm::{
    frame_allocator::PhysicalMemoryAllocator, page_tables::RootPageTable,
    virtual_address_allocator::VirtualAddressAllocator,
};
use oak_channel::Channel;
use oak_core::sync::OnceCell;
use oak_linux_boot_params::BootParams;
use oak_sev_guest::msr::{change_snp_state_for_frame, get_sev_status, PageAssignment, SevStatus};
use sha2::Sha256;
use spinning_top::Spinlock;
use strum::{EnumIter, EnumString, IntoEnumIterator};
use x86_64::{
    structures::paging::{Page, Size2MiB},
    PhysAddr, VirtAddr,
};
use zerocopy::FromBytes;

/// Allocator for physical memory frames in the system.
/// We reserve enough room to handle up to 512 GiB of memory, for now.
pub static FRAME_ALLOCATOR: Spinlock<PhysicalMemoryAllocator<4096>> =
    Spinlock::new(PhysicalMemoryAllocator::new());

/// The allocator for allocating space in the memory area that is shared with the hypervisor.
pub static GUEST_HOST_HEAP: OnceCell<LockedHeap> = OnceCell::new();

/// Active page tables.
pub static PAGE_TABLES: OnceCell<RootPageTable> = OnceCell::new();

/// Allocator for long-lived pages in the kernel.
pub static VMA_ALLOCATOR: Spinlock<VirtualAddressAllocator<Size2MiB>> =
    Spinlock::new(VirtualAddressAllocator::new(Page::range(
        // Assign 32 TB of virtual memory for this allocator.
        // Safety: these addresses are constants and thus we know they're page-aligned.
        unsafe {
            Page::from_start_address_unchecked(VirtAddr::new_truncate(0xFFFF_C900_0000_0000))
        },
        unsafe {
            Page::from_start_address_unchecked(VirtAddr::new_truncate(0xFFFF_E900_0000_0000))
        },
    )));

/// Main entry point for the kernel, to be called from bootloader.
pub fn start_kernel(info: &BootParams) -> ! {
    avx::enable_avx();
    descriptors::init_gdt_early();
    interrupts::init_idt_early();
    let sev_status = get_sev_status().unwrap_or(SevStatus::empty());
    let sev_es_enabled = sev_status.contains(SevStatus::SEV_ES_ENABLED);
    let sev_snp_enabled = sev_status.contains(SevStatus::SNP_ACTIVE);
    if sev_es_enabled {
        ghcb::init(sev_snp_enabled);
    }
    logging::init_logging(sev_es_enabled);

    // Safety: we shouldn't have anything else but the PICs on the I/O ports.
    // If we get an error, we will still try to continue.
    if let Err(err) = unsafe { interrupts::init_pic8259(sev_status) } {
        log::warn!("error disabling 8259 PIC: {}", err);
    }

    // We need to be done with the boot info struct before intializing memory. For example, the
    // multiboot protocol explicitly states data can be placed anywhere in memory; therefore, it's
    // highly likely we will overwrite some data after we initialize the heap. args::init_args()
    // caches the arguments (as long they are of reasonable length) in a static variable, allowing
    // us to refer to the args in the future.
    let kernel_args = args::init_args(info.args()).unwrap();
    info!("Kernel boot args: {}", kernel_args.args());

    let protocol = info.protocol();
    info!("Boot protocol:  {}", protocol);
    let snp_pages = if sev_snp_enabled {
        // We have to get the physical addresses of the CPUID pages now while the identity mapping
        // is still in place, but we can only initialize the instances after the new page
        // mappings have been set up.
        Some(get_snp_page_addresses(info))
    } else {
        None
    };

    // Safety: in the linker script we specify that the ELF header should be placed at 0x200000.
    let program_headers = unsafe { elf::get_phdrs(VirtAddr::new(0x20_0000)) };

    // Physical frame allocator
    mm::init(info.e820_table(), program_headers);

    // Note: `info` will not be valid after calling this!
    if PAGE_TABLES
        .set(mm::init_paging(program_headers).unwrap())
        .is_err()
    {
        panic!("couldn't initialize page tables");
    };

    // Re-map boot params to the new virtual address.
    // Safety: we know we're addressing valid memory that contains the correct data structure, as
    // we're just translating addresses differently due to the new page tables.
    let info = unsafe {
        #[allow(clippy::unnecessary_cast)]
        (PAGE_TABLES
            .get()
            .unwrap()
            .translate_physical(PhysAddr::new(info as *const _ as u64))
            .unwrap()
            .as_ptr() as *const BootParams)
            .as_ref()
            .unwrap()
    };

<<<<<<< HEAD
=======
    let stage0_dice_data = {
        let dice_memory_slice = {
            let e820_dice_data_entry = info
                .e820_table()
                .iter()
                .find(|e| e.entry_type() == Some(oak_linux_boot_params::E820EntryType::DiceData))
                .expect("failed to find dice data");

            let start_addr = {
                let phys_addr = PhysAddr::new_truncate(
                    e820_dice_data_entry
                        .addr()
                        .try_into()
                        .expect("couldn't convert usize to u64"),
                );
                let pt = PAGE_TABLES.get().expect("failed to get page tables");
                pt.translate_physical(phys_addr)
                    .expect("failed to translate physical dice address")
            };

            // Safety: the E820 table indicated that this is the corrct memory segment.
            unsafe {
                core::slice::from_raw_parts_mut::<u8>(
                    start_addr.as_mut_ptr(),
                    e820_dice_data_entry.size(),
                )
            }
        };

        let dice_data = oak_dice::evidence::Stage0DiceData::read_from(dice_memory_slice)
            .expect("failed to read dice data");

        // Overwrite the dice data provided by stage0 after reading.
        dice_memory_slice.fill(0);

        if dice_data.magic != oak_dice::evidence::STAGE0_MAGIC {
            panic!("dice data loaded from stage0 failed validation");
        }
        dice_data
    };

>>>>>>> a4a890c5
    if sev_es_enabled {
        let mapper = PAGE_TABLES.get().unwrap();
        // Now that the page tables have been updated, we have to re-share the GHCB with the
        // hypervisor.
        ghcb::reshare_ghcb(mapper);
        if sev_snp_enabled {
            // We must also initialise the CPUID and secrets pages and the guest message encryptor
            // when SEV-SNP is active. Panicking is OK at this point, because these pages are
            // required to support the full features and we don't want to run without them.
            init_snp_pages(
                snp_pages.expect("missing SNP CPUID and secrets pages"),
                mapper,
            );
            snp::init_guest_message_encryptor();
        }
    }

    // Allocate a section for guest-host communication (without the `ENCRYPTED` bit set)
    // We'll allocate 2*2MiB, as virtio needs more than 2 MiB for its data structures.
    let guest_host_frames = FRAME_ALLOCATOR.lock().allocate_contiguous(2).unwrap();

    let guest_host_pages = {
        let pt = PAGE_TABLES.get().unwrap();
        Page::range(
            pt.translate_physical_frame(guest_host_frames.start)
                .unwrap(),
            pt.translate_physical_frame(guest_host_frames.end).unwrap(),
        )
    };

    // If we are running on SNP we have to mark the guest-host frames as shared in the RMP. It is OK
    // to crash if we cannot mark the pages as shared in the RMP.
    if sev_snp_enabled {
        // TODO(#3414): Use the GHCB protocol when it is available.
        for frame in guest_host_frames {
            change_snp_state_for_frame(&frame, PageAssignment::Shared)
                .expect("couldn't change SNP state for frame");
        }
    }

    // Safety: initializing the new heap is safe as the frame allocator guarantees we're not
    // overwriting any other memory; writing to the static mut is safe as we're in the
    // initialization code and thus there can be no concurrent access.
    if GUEST_HOST_HEAP
        .set(
            unsafe { memory::init_guest_host_heap(guest_host_pages, PAGE_TABLES.get().unwrap()) }
                .unwrap(),
        )
        .is_err()
    {
        panic!("couldn't initialize the guest-host heap");
    }

    // If we don't find memory for heap, it's ok to panic.
    // We'll let the heap to grow to 1 TB (1 << 19 * 2 MiB pages), max.
    let heap_page_range = VMA_ALLOCATOR.lock().allocate(1 << 19).unwrap();
    memory::init_kernel_heap(heap_page_range).unwrap();

    let _stage0_dice_data = {
        let dice_memory_slice = {
            let e820_dice_data_entry = info
                .e820_table()
                .iter()
                .find(|e| e.entry_type() == Some(oak_linux_boot_params::E820EntryType::DiceData))
                .expect("failed to find dice data");

            let phys_start_addr = PhysAddr::new_truncate(
                e820_dice_data_entry
                    .addr()
                    .try_into()
                    .expect("couldn't convert usize to u64"),
            );

            // Validate that the dice data mem address matches the kernel args if present
            if let Some(arg) = kernel_args.get(&alloc::format!(
                "--{}",
                oak_dice::evidence::DICE_DATA_CMDLINE_PARAM
            )) {
                let parsed_arg = u64::from_str_radix(
                    arg.strip_prefix("0x")
                        .expect("failed stripping the hex prefix"),
                    16,
                )
                .expect("couldn't parse address as a hex number");
                if parsed_arg != phys_start_addr.as_u64() {
                    panic!("inconsistent dice data addresses supplied in the E820 table and kernel args")
                }
            }

            let virt_start_addr = {
                let pt = PAGE_TABLES.get().expect("failed to get page tables");
                pt.translate_physical(phys_start_addr)
                    .expect("failed to translate physical dice address")
            };

            // Safety: the E820 table indicated that this is the corrct memory segment.
            unsafe {
                core::slice::from_raw_parts_mut::<u8>(
                    virt_start_addr.as_mut_ptr(),
                    e820_dice_data_entry.size(),
                )
            }
        };

        let dice_data = oak_dice::evidence::Stage0DiceData::read_from(dice_memory_slice)
            .expect("failed to read dice data");

        // Overwrite the dice data provided by stage0 after reading.
        dice_memory_slice.fill(0);

        if dice_data.magic != oak_dice::evidence::STAGE0_MAGIC {
            panic!("dice data loaded from stage0 failed validation");
        }
        dice_data
    };

    // Okay. We've got page tables and a heap. Set up the "late" IDT, this time with descriptors for
    // user mode.
    let double_fault_stack = mm::allocate_stack();
    let privileged_interrupt_stack = mm::allocate_stack();
    let double_fault_stack_index =
        descriptors::init_gdt(double_fault_stack, privileged_interrupt_stack);
    // Safety: we've just loaded a new GDT with a valid IST entry for the double fault.
    unsafe {
        interrupts::init_idt(double_fault_stack_index);
    }

    // Init ACPI, if available.
    let mut acpi = match acpi::Acpi::new(info) {
        Err(ref err) => {
            log::warn!("Failed to load ACPI tables: {}", err);
            None
        }
        Ok(mut acpi) => {
            acpi.print_devices().unwrap();
            Some(acpi)
        }
    };

    if sev_snp_enabled {
        // For now we just generate a sample attestation report and log the value.
        // TODO(#2842): Use attestation report in attestation behaviour.
        let report =
            snp_guest::get_attestation([42; 64]).expect("couldn't generate attestation report");
        info!("Attestation: {:?}", report);
        report.validate().expect("attestation report is invalid");
    }

    let mut channel = get_channel(
        &kernel_args,
        GUEST_HOST_HEAP.get().unwrap(),
        acpi.as_mut(),
        sev_status,
    );

    // We need to load the application binary before we hand the channel over to the syscalls, which
    // expose it to the user space.
    info!("Loading application binary...");
    let application = payload::Application::load_raw(&mut *channel)
        .expect("failed to load application binary from channel");

    let restricted_kernel_dice_data =
        dice_attestation::generate_dice_data(stage0_dice_data, application.digest());

    let derived_key = if sev_snp_enabled {
        snp_guest::get_derived_key().expect("couldn't derive key")
    } else {
        // Zero fixed key since we can't derive a consistent key without SEV-SNP.
        DerivedKey::default()
    };
    // Mix the application digest into the final derived key.
    let mut extraction = HkdfExtract::<Sha256>::new(Some(b"Oak application key"));
    extraction.input_ikm(&derived_key);
    extraction.input_ikm(application.digest());
    let (derived_key, _) = extraction.finalize();

    syscall::enable_syscalls(channel, restricted_kernel_dice_data, derived_key.into());

    // Safety: we've loaded the Restricted Application. Whether that's valid or not is no longer
    // under the kernel's control.
    unsafe { application.run() }
}

#[derive(EnumIter, EnumString)]
#[strum(ascii_case_insensitive, serialize_all = "snake_case")]
enum ChannelType {
    #[cfg(feature = "virtio_console_channel")]
    VirtioConsole,
    #[cfg(feature = "vsock_channel")]
    VirtioVsock,
    #[cfg(feature = "serial_channel")]
    Serial,
    #[cfg(feature = "simple_io_channel")]
    SimpleIo,
}

/// Create a channel for communicating with the Untrusted Launcher.
#[allow(unused_variables)]
fn get_channel<'a, A: Allocator + Sync>(
    kernel_args: &args::Args,
    alloc: &'a A,
    acpi: Option<&mut Acpi>,
    sev_status: SevStatus,
) -> Box<dyn Channel + 'a> {
    // If we weren't told which channel to use, arbitrarily pick the first one in the `ChannelType`
    // enum. Depending on features that are enabled, this means that the enum acts as kind of a
    // reverse priority list for defaults.
    let chan_type = kernel_args
        .get("channel")
        .map(|chan_type| ChannelType::from_str(chan_type).unwrap())
        .unwrap_or_else(|| ChannelType::iter().next().unwrap());

    match chan_type {
        #[cfg(feature = "virtio_console_channel")]
        ChannelType::VirtioConsole => Box::new(virtio_console::get_console_channel(
            acpi.expect("ACPI not available; unable to use virtio console"),
        )),
        #[cfg(feature = "vsock_channel")]
        ChannelType::VirtioVsock => Box::new(virtio::get_vsock_channel(alloc)),
        #[cfg(feature = "serial_channel")]
        ChannelType::Serial => Box::new(serial::Serial::new()),
        #[cfg(feature = "simple_io_channel")]
        ChannelType::SimpleIo => Box::new(simpleio::SimpleIoChannel::new(alloc, sev_status)),
    }
}

/// Common panic routine for the kernel. This needs to be wrapped in a
/// panic_handler function in individual bootloader crates.
pub fn panic(info: &PanicInfo) -> ! {
    error!("PANIC: {}", info);
    shutdown::shutdown();
}<|MERGE_RESOLUTION|>--- conflicted
+++ resolved
@@ -184,50 +184,6 @@
             .unwrap()
     };
 
-<<<<<<< HEAD
-=======
-    let stage0_dice_data = {
-        let dice_memory_slice = {
-            let e820_dice_data_entry = info
-                .e820_table()
-                .iter()
-                .find(|e| e.entry_type() == Some(oak_linux_boot_params::E820EntryType::DiceData))
-                .expect("failed to find dice data");
-
-            let start_addr = {
-                let phys_addr = PhysAddr::new_truncate(
-                    e820_dice_data_entry
-                        .addr()
-                        .try_into()
-                        .expect("couldn't convert usize to u64"),
-                );
-                let pt = PAGE_TABLES.get().expect("failed to get page tables");
-                pt.translate_physical(phys_addr)
-                    .expect("failed to translate physical dice address")
-            };
-
-            // Safety: the E820 table indicated that this is the corrct memory segment.
-            unsafe {
-                core::slice::from_raw_parts_mut::<u8>(
-                    start_addr.as_mut_ptr(),
-                    e820_dice_data_entry.size(),
-                )
-            }
-        };
-
-        let dice_data = oak_dice::evidence::Stage0DiceData::read_from(dice_memory_slice)
-            .expect("failed to read dice data");
-
-        // Overwrite the dice data provided by stage0 after reading.
-        dice_memory_slice.fill(0);
-
-        if dice_data.magic != oak_dice::evidence::STAGE0_MAGIC {
-            panic!("dice data loaded from stage0 failed validation");
-        }
-        dice_data
-    };
-
->>>>>>> a4a890c5
     if sev_es_enabled {
         let mapper = PAGE_TABLES.get().unwrap();
         // Now that the page tables have been updated, we have to re-share the GHCB with the
