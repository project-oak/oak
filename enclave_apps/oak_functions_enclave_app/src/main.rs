//
// Copyright 2022 The Project Oak Authors
//
// Licensed under the Apache License, Version 2.0 (the "License");
// you may not use this file except in compliance with the License.
// You may obtain a copy of the License at
//
//     http://www.apache.org/licenses/LICENSE-2.0
//
// Unless required by applicable law or agreed to in writing, software
// distributed under the License is distributed on an "AS IS" BASIS,
// WITHOUT WARRANTIES OR CONDITIONS OF ANY KIND, either express or implied.
// See the License for the specific language governing permissions and
// limitations under the License.
//

#![no_std]
#![no_main]
#![feature(alloc_error_handler)]

extern crate alloc;

use alloc::{boxed::Box, sync::Arc};

use oak_core::samplestore::StaticSampleStore;
use oak_restricted_kernel_sdk::{entrypoint, start_blocking_server, FileDescriptorChannel};

#[entrypoint]
fn main() -> ! {
    #[cfg(feature = "deny_sensitive_logging")]
    {
        // Only log warnings and errors to reduce the risk of accidentally leaking execution
        // information through debug logs.
        log::set_max_level(log::LevelFilter::Warn);
    }
    let mut invocation_stats = StaticSampleStore::<1000>::new().unwrap();

    let encryption_key_handle = oak_restricted_kernel_sdk::InstanceEncryptionKeyHandle::create()
        .expect("couldn't encryption key");
    let evidencer = oak_restricted_kernel_sdk::InstanceEvidenceProvider::create()
        .expect("couldn't get evidence");
    let service = oak_functions_enclave_service::OakFunctionsService::new(
        evidencer,
        Arc::new(encryption_key_handle),
        None,
    );
<<<<<<< HEAD
    let server =
        oak_functions_enclave_service::proto::oak::functions::OakFunctionsServer::new(service);
    oak_channel::server::start_blocking_server(
=======
    let server = oak_functions_service::proto::oak::functions::OakFunctionsServer::new(service);
    start_blocking_server(
>>>>>>> c47a2eb9
        Box::<FileDescriptorChannel>::default(),
        server,
        &mut invocation_stats,
    )
    .expect("server encountered an unrecoverable error");
}<|MERGE_RESOLUTION|>--- conflicted
+++ resolved
@@ -44,14 +44,9 @@
         Arc::new(encryption_key_handle),
         None,
     );
-<<<<<<< HEAD
     let server =
         oak_functions_enclave_service::proto::oak::functions::OakFunctionsServer::new(service);
-    oak_channel::server::start_blocking_server(
-=======
-    let server = oak_functions_service::proto::oak::functions::OakFunctionsServer::new(service);
     start_blocking_server(
->>>>>>> c47a2eb9
         Box::<FileDescriptorChannel>::default(),
         server,
         &mut invocation_stats,
