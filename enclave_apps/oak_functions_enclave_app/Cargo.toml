--- conflicted
+++ resolved
@@ -23,11 +23,7 @@
 oak_crypto = { workspace = true }
 oak_dice = { workspace = true }
 oak_restricted_kernel_sdk = { workspace = true }
-<<<<<<< HEAD
 oak_restricted_kernel_sdk_proc_macro = { workspace = true }
-oak_restricted_kernel_interface = { workspace = true }
-=======
->>>>>>> 5b0b924c
 static_assertions = "*"
 zerocopy = "*"
 
