--- conflicted
+++ resolved
@@ -179,12 +179,6 @@
     bazel test --config=unsafe-fast-presubmit -- //...:all
 
     # Some crates also need to be built for x86_64-unknown-none.
-<<<<<<< HEAD
-    bazel build --platforms=//:x86_64-unknown-none --show_result=1000000 --noshow_progress --curses=no --build_tag_filters=-noci -- {{bare_metal_crates}}
-
-oak_on_prem_cloud_hypervisor:
-    env --chdir=oak_on_prem_cloud_hypervisor make
-=======
     bazel build --config=unsafe-fast-presubmit --platforms=//:x86_64-unknown-none -- {{bare_metal_crates}}
 
 # Temporary target to help debugging Bazel remote cache with more detailed logs.
@@ -193,4 +187,6 @@
 bazel-cache-test:
     mkdir --parents target
     bazel test --config=unsafe-fast-presubmit --build_event_text_file=./target/bazel_bep_1.txt --execution_log_binary_file=./target/bazel_exec_1.log -- //cc/bazel_cache_test:test
->>>>>>> dbd014f8
+
+oak_on_prem_cloud_hypervisor:
+    env --chdir=oak_on_prem_cloud_hypervisor make