//
// Copyright 2023 The Project Oak Authors
//
// Licensed under the Apache License, Version 2.0 (the "License");
// you may not use this file except in compliance with the License.
// You may obtain a copy of the License at
//
//     http://www.apache.org/licenses/LICENSE-2.0
//
// Unless required by applicable law or agreed to in writing, software
// distributed under the License is distributed on an "AS IS" BASIS,
// WITHOUT WARRANTIES OR CONDITIONS OF ANY KIND, either express or implied.
// See the License for the specific language governing permissions and
// limitations under the License.

mod container_runtime;
mod logging;

use anyhow::anyhow;
use clap::Parser;
use oak_containers_orchestrator_client::{
    proto::oak::session::v1::AttestationEvidence, LauncherClient,
};

// Utility directory that is shared between the orchestrator & container
const UTIL_DIR: &str = "oak_utils";
const IPC_SOCKET_FILE_NAME: &str = "orchestrator_ipc";

#[derive(Parser, Debug)]
struct Args {
    #[arg(long, default_value_t = 2)]
    launcher_vsock_cid: u32,

    #[arg(long, default_value_t = 8080)]
    launcher_vsock_port: u32,
}

#[tokio::main]
async fn main() -> Result<(), Box<dyn std::error::Error>> {
    logging::setup()?;

    let args = Args::parse();

    let mut launcher_client =
        LauncherClient::create(args.launcher_vsock_cid, args.launcher_vsock_port)
            .await
            .map_err(|error| anyhow!("couldn't create client: {:?}", error))?;

    let container_bundle = launcher_client
        .get_container_bundle()
        .await
        .map_err(|error| anyhow!("couldn't get container bundle: {:?}", error))?;

    let application_config = launcher_client
        .get_application_config()
        .await
        .map_err(|error| anyhow!("couldn't get application config: {:?}", error))?;

<<<<<<< HEAD
    let util_dir_absolute_path = std::path::Path::new("/").join(crate::UTIL_DIR);
    tokio::fs::create_dir_all(&util_dir_absolute_path).await?;
    let ipc_path = {
        let mut path = util_dir_absolute_path;
        path.push(IPC_SOCKET_FILE_NAME);
        path
    };
    tokio::try_join!(
        oak_containers_orchestrator_ipc_server::create(ipc_path, application_config),
        container_runtime::run(&container_bundle)
    )?;
=======
    let evidence = AttestationEvidence {
        encryption_public_key: vec![],
        signing_public_key: vec![],
        attestation: vec![],
        signed_application_data: vec![],
    };
    launcher_client
        .send_attestation_evidence(evidence)
        .await
        .map_err(|error| anyhow!("couldn't send attestation evidence: {:?}", error))?;

    container_runtime::run(&container_bundle).await?;
>>>>>>> 6b5ffd00

    Ok(())
}<|MERGE_RESOLUTION|>--- conflicted
+++ resolved
@@ -56,19 +56,6 @@
         .await
         .map_err(|error| anyhow!("couldn't get application config: {:?}", error))?;
 
-<<<<<<< HEAD
-    let util_dir_absolute_path = std::path::Path::new("/").join(crate::UTIL_DIR);
-    tokio::fs::create_dir_all(&util_dir_absolute_path).await?;
-    let ipc_path = {
-        let mut path = util_dir_absolute_path;
-        path.push(IPC_SOCKET_FILE_NAME);
-        path
-    };
-    tokio::try_join!(
-        oak_containers_orchestrator_ipc_server::create(ipc_path, application_config),
-        container_runtime::run(&container_bundle)
-    )?;
-=======
     let evidence = AttestationEvidence {
         encryption_public_key: vec![],
         signing_public_key: vec![],
@@ -80,8 +67,18 @@
         .await
         .map_err(|error| anyhow!("couldn't send attestation evidence: {:?}", error))?;
 
-    container_runtime::run(&container_bundle).await?;
->>>>>>> 6b5ffd00
+    let util_dir_absolute_path = std::path::Path::new("/").join(crate::UTIL_DIR);
+    tokio::fs::create_dir_all(&util_dir_absolute_path).await?;
+    let ipc_path = {
+        let mut path = util_dir_absolute_path;
+        path.push(IPC_SOCKET_FILE_NAME);
+        path
+    };
+
+    tokio::try_join!(
+        oak_containers_orchestrator_ipc_server::create(ipc_path, application_config),
+        container_runtime::run(&container_bundle)
+    )?;
 
     Ok(())
 }