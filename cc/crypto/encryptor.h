--- conflicted
+++ resolved
@@ -23,12 +23,8 @@
 
 #include "absl/status/statusor.h"
 #include "absl/strings/string_view.h"
-<<<<<<< HEAD
 #include "cc/crypto/hpke/recipient_context.h"
 #include "cc/crypto/hpke/sender_context.h"
-=======
-#include "cc/crypto/hpke/hpke.h"
->>>>>>> 2fb4fa77
 
 namespace oak::crypto {
 
@@ -41,6 +37,8 @@
 };
 
 // Encryptor class for encrypting client requests that will be sent to the server and decrypting
+// server responses that are received by the client. Each Encryptor corresponds to a single crypto
+// session between the client and the server.
 // server responses that are received by the client. Each Encryptor corresponds to a single crypto
 // session between the client and the server.
 //
@@ -60,7 +58,8 @@
 
   // Constructor for initializing all private variables of the class.
   ClientEncryptor(SenderHPKEInfo& sender_hpke_info)
-      : serialized_encapsulated_public_key_(std::move(sender_hpke_info.encap_public_key)),
+      : serialized_encapsulated_public_key_(sender_hpke_info.encap_public_key.begin(),
+                                            sender_hpke_info.encap_public_key.end()),
         sender_request_context_(std::move(sender_hpke_info.sender_request_context)),
         sender_response_context_(std::move(sender_hpke_info.sender_response_context)){};
 
@@ -78,16 +77,12 @@
   // `encrypted_response` must be a serialized [`oak.crypto.EncryptedResponse`] message.
   // Returns a response message plaintext.
   // TODO(#3843): Accept unserialized proto messages once we have Java encryption without JNI.
-<<<<<<< HEAD
   absl::StatusOr<std::string> Decrypt(std::string encrypted_response);
-=======
-  absl::StatusOr<DecryptionResult> Decrypt(absl::string_view encrypted_response);
->>>>>>> 2fb4fa77
 
  private:
   // Encapsulated public key needed to establish a symmetric session key.
   // Only sent in the initial request message of the session.
-  std::unique_ptr<KeyInfo> serialized_encapsulated_public_key_;
+  std::string serialized_encapsulated_public_key_;
   std::unique_ptr<SenderRequestContext> sender_request_context_;
   std::unique_ptr<SenderResponseContext> sender_response_context_;
 };
@@ -124,38 +119,6 @@
   std::unique_ptr<RecipientResponseContext> recipient_response_context_;
 };
 
-// Encryptor class for decrypting client requests that are received by the server and encrypting
-// server responses that will be sent back to the client. Each Encryptor corresponds to a single
-// crypto session between the client and the server.
-//
-// Sequence numbers for requests and responses are incremented separately, meaning that there could
-// be multiple responses per request and multiple requests per response.
-class ServerEncryptor {
- public:
-  ServerEncryptor(KeyPair server_key_pair);
-
-  // Decrypts a [`EncryptedRequest`] proto message using AEAD.
-  // <https://datatracker.ietf.org/doc/html/rfc5116>
-  //
-  // `encrypted_request` must be a serialized [`oak.crypto.EncryptedRequest`] message.
-  // Returns a response message plaintext and associated data.
-  // TODO(#3843): Accept unserialized proto messages once we have Java encryption without JNI.
-  absl::StatusOr<DecryptionResult> Decrypt(absl::string_view encrypted_request);
-
-  // Encrypts `plaintext` and authenticates `associated_data` using AEAD.
-  // <https://datatracker.ietf.org/doc/html/rfc5116>
-  //
-  // Returns a serialized [`oak.crypto.EncryptedResponse`] message.
-  // TODO(#3843): Return unserialized proto messages once we have Java encryption without JNI.
-  absl::StatusOr<std::string> Encrypt(absl::string_view plaintext,
-                                      absl::string_view associated_data);
-
- private:
-  KeyPair server_key_pair;
-  std::unique_ptr<RecipientRequestContext> recipient_request_context;
-  std::unique_ptr<RecipientResponseContext> recipient_response_context;
-};
-
 }  // namespace oak::crypto
 
 #endif  // CC_CRYPTO_ENCRYPTOR_H_