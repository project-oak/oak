#
# Copyright 2023 The Project Oak Authors
#
# Licensed under the Apache License, Version 2.0 (the "License");
# you may not use this file except in compliance with the License.
# You may obtain a copy of the License at
#
#     http://www.apache.org/licenses/LICENSE-2.0
#
# Unless required by applicable law or agreed to in writing, software
# distributed under the License is distributed on an "AS IS" BASIS,
# WITHOUT WARRANTIES OR CONDITIONS OF ANY KIND, either express or implied.
# See the License for the specific language governing permissions and
# limitations under the License.
#

package(
    default_visibility = ["//visibility:public"],
    licenses = ["notice"],
)

cc_library(
    name = "client_encryptor",
    srcs = ["client_encryptor.cc"],
    hdrs = ["client_encryptor.h"],
    deps = [
<<<<<<< HEAD
        "//cc/crypto/hpke:sender_context",
        "//oak_crypto/proto/v1:crypto_cc_proto",
        "@com_google_absl//absl/status:statusor",
        "@com_google_absl//absl/strings",
    ],
)

cc_library(
    name = "server_encryptor",
    srcs = ["server_encryptor.cc"],
    hdrs = ["server_encryptor.h"],
    deps = [
        "//cc/crypto/hpke:recipient_context",
        "//oak_crypto/proto/v1:crypto_cc_proto",
        "@com_google_absl//absl/status:statusor",
        "@com_google_absl//absl/strings",
    ],
)

cc_test(
    name = "encryptors_test",
    srcs = ["encryptors_test.cc"],
    deps = [
        ":client_encryptor",
        ":recipient_encryptor",
=======
        ":common",
        "//cc/crypto/hpke:sender_context",
        "//oak_crypto/proto/v1:crypto_cc_proto",
>>>>>>> e52c199c
        "@com_google_absl//absl/status:statusor",
        "@com_google_absl//absl/strings",
    ],
)

cc_library(
    name = "server_encryptor",
    srcs = ["server_encryptor.cc"],
    hdrs = ["server_encryptor.h"],
    deps = [
        ":common",
        "//cc/crypto/hpke:recipient_context",
        "//oak_crypto/proto/v1:crypto_cc_proto",
        "@com_google_absl//absl/status:statusor",
        "@com_google_absl//absl/strings",
    ],
)

cc_library(
    name = "common",
    hdrs = ["common.h"],
    deps = [
        "@com_google_absl//absl/strings",
    ],
)

cc_test(
    name = "encryptor_test",
    size = "small",
    srcs = ["encryptor_test.cc"],
    deps = [
        ":client_encryptor",
        ":server_encryptor",
        "@com_google_googletest//:gtest_main",
    ],
)<|MERGE_RESOLUTION|>--- conflicted
+++ resolved
@@ -24,37 +24,9 @@
     srcs = ["client_encryptor.cc"],
     hdrs = ["client_encryptor.h"],
     deps = [
-<<<<<<< HEAD
-        "//cc/crypto/hpke:sender_context",
-        "//oak_crypto/proto/v1:crypto_cc_proto",
-        "@com_google_absl//absl/status:statusor",
-        "@com_google_absl//absl/strings",
-    ],
-)
-
-cc_library(
-    name = "server_encryptor",
-    srcs = ["server_encryptor.cc"],
-    hdrs = ["server_encryptor.h"],
-    deps = [
-        "//cc/crypto/hpke:recipient_context",
-        "//oak_crypto/proto/v1:crypto_cc_proto",
-        "@com_google_absl//absl/status:statusor",
-        "@com_google_absl//absl/strings",
-    ],
-)
-
-cc_test(
-    name = "encryptors_test",
-    srcs = ["encryptors_test.cc"],
-    deps = [
-        ":client_encryptor",
-        ":recipient_encryptor",
-=======
         ":common",
         "//cc/crypto/hpke:sender_context",
         "//oak_crypto/proto/v1:crypto_cc_proto",
->>>>>>> e52c199c
         "@com_google_absl//absl/status:statusor",
         "@com_google_absl//absl/strings",
     ],
