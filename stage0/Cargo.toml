--- conflicted
+++ resolved
@@ -9,11 +9,8 @@
 bitflags = "*"
 elf = { version = "*", default-features = false }
 log = "*"
-<<<<<<< HEAD
 coset = {version = "0.3.4", default-features = false}
-=======
 linked_list_allocator = "*"
->>>>>>> 8fb273ea
 oak_core = { path = "../oak_core", default-features = false }
 oak_linux_boot_params = { path = "../linux_boot_params" }
 oak_sev_guest = { path = "../oak_sev_guest", default-features = false }
@@ -26,6 +23,5 @@
 zerocopy = "*"
 p384 = { version = "0.13.0", default-features = false, features = ["ecdsa"]}
 hkdf = {version = "0.12.3", default-features = false}
-sha2 = {version = "0.10.7", default-features = false}
 rand_core = {version = "0.6.4", default-features = false, features = ["getrandom"]}
 hex = { version = "0.4", default-features = false, features = ["alloc"] }