//
// Copyright 2023 The Project Oak Authors
//
// Licensed under the Apache License, Version 2.0 (the "License");
// you may not use this file except in compliance with the License.
// You may obtain a copy of the License at
//
//     http://www.apache.org/licenses/LICENSE-2.0
//
// Unless required by applicable law or agreed to in writing, software
// distributed under the License is distributed on an "AS IS" BASIS,
// WITHOUT WARRANTIES OR CONDITIONS OF ANY KIND, either express or implied.
// See the License for the specific language governing permissions and
// limitations under the License.
//

use alloc::{boxed::Box, ffi::CString, string::String, vec};
use core::{ffi::c_void, slice};

use x86_64::{PhysAddr, VirtAddr};

use crate::{fw_cfg::FwCfg, Measured};

extern "C" {
    #[link_name = "stack_start"]
    static BOOT_STACK_POINTER: c_void;
}

/// The default location for loading a compressed (bzImage format) kerne.
const DEFAULT_BZIMAGE_START: u64 = 0x2000000; // See b/359144829 before changing.

/// A bzImage-compatible kernel loaded into memory.
#[repr(transparent)]
pub struct Kernel(&'static [u8]);

impl Kernel {
    /// Tries to load a kernel image from the QEMU fw_cfg device.
    ///
    /// We assume that a kernel file provided via the traditional selector is a
    /// compressed kernel using the bzImage format. We assume that a kernel file
    /// provided via the custom filename of "opt/stage0/elf_kernel" is an
    /// uncompressed ELF file.
    ///
    /// If it finds a kernel it returns the information about the kernel,
    /// otherwise `None`.
    ///
    /// # Safety
    ///
    /// We load the kernel directly into memory, bypassing the usual allocation
    /// mechanisms. The caller must guarantee that only one instance of `Kernel`
    /// is alive at any given time.
    /// The caller also needs to guarantee that there is enough physical memory
    /// available to load the kernel starting at `DEFAULT_BZIMAGE_START`.
    pub unsafe fn try_load_kernel_image<P: crate::Platform>(fw_cfg: &mut FwCfg<P>) -> Option<Self> {
        let file = fw_cfg.get_kernel_file().expect("did not find kernel file");
        let size = file.size();

        let dma_address = PhysAddr::new(DEFAULT_BZIMAGE_START);
        let start_address = crate::phys_to_virt(dma_address);
        log::debug!("Kernel image size {}", size);
        log::debug!("Kernel image start address {:#018x}", start_address.as_u64());
        // Safety: the caller needs to guarantee there is enough memory available.
        let buf = unsafe { slice::from_raw_parts_mut::<u8>(start_address.as_mut_ptr(), size) };
        let actual_size = fw_cfg.read_file(&file, buf).expect("could not read kernel file");
        assert_eq!(actual_size, size, "kernel size did not match expected size");

        let kernel = Self(buf);
        log::debug!("Kernel entry point {:#018x}", kernel.entry());
        Some(kernel)
    }

    pub fn start(&self) -> VirtAddr {
        VirtAddr::from_ptr(self.0.as_ptr())
    }

    pub fn entry(&self) -> VirtAddr {
        // Safety: For a bzImage the 64-bit entry point is at offset 0x200 from the
        // start of the 64-bit kernel. See <https://www.kernel.org/doc/html/v6.3/x86/boot.html>.
        VirtAddr::from_ptr(unsafe { self.0.as_ptr().add(0x200) })
    }

    pub const fn len(&self) -> usize {
        self.0.len()
    }

    /// Passes control to the operating system kernel. No more code from the
    /// BIOS will run.
    ///
    /// # Safety
    ///
    /// This assumes that the kernel entry point is valid.
    pub unsafe fn jump_to_kernel<A: core::alloc::Allocator>(
        self,
        zero_page: Box<crate::zero_page::ZeroPage, &A>,
    ) -> ! {
        core::arch::asm!(
            // Boot stack pointer
            "mov {1}, %rsp",
            // Zero page address
            "mov {2}, %rsi",
            // ...and away we go!
            "jmp *{0}",
            in(reg) self.entry().as_u64(),
            in(reg) &BOOT_STACK_POINTER as *const _ as u64,
            in(reg) Box::leak(zero_page),
            options(noreturn, att_syntax)
        );
    }
}

impl Measured for Kernel {
    fn measure(&self) -> crate::Measurement {
        self.0.measure()
    }
}

<<<<<<< HEAD
impl Kernel {
    #[allow(dead_code)]
    pub fn as_bytes(&self) -> &[u8] {
        self.0
=======
#[derive(Default)]
pub struct KernelCmdLine {
    kernel_cmdline: String,
}

impl KernelCmdLine {
    pub fn kernel_cmdline(&self) -> String {
        self.kernel_cmdline.clone()
    }
}

impl Measured for KernelCmdLine {
    fn measure(&self) -> crate::Measurement {
        self.kernel_cmdline.as_bytes().measure()
>>>>>>> e89bc420
    }
}

/// Tries to load the kernel command-line from the fw_cfg device.
///
/// We first try to read it using the traditional selector. If it is not
/// available there we try to read it using a custom file path.
pub fn try_load_cmdline<P: crate::Platform>(fw_cfg: &mut FwCfg<P>) -> Option<KernelCmdLine> {
    let cmdline_file = fw_cfg.get_cmdline_file()?;
    // Safety: len will always be at least 1 byte, and we don't care about
    // alignment. If the allocation fails, we won't try coercing it into a
    // slice.
    let mut buf = vec![0u8; cmdline_file.size()];
    let actual_size = fw_cfg.read_file(&cmdline_file, &mut buf).expect("could not read cmdline");
    assert_eq!(actual_size, cmdline_file.size(), "cmdline size did not match expected size");

    let cmdline = CString::from_vec_with_nul(buf)
        .expect("invalid kernel command-line")
        .into_string()
        .expect("invalid kernel command-line");
    log::debug!("Kernel cmdline: {}", cmdline);
    Some(KernelCmdLine { kernel_cmdline: cmdline.clone() })
}<|MERGE_RESOLUTION|>--- conflicted
+++ resolved
@@ -114,12 +114,13 @@
     }
 }
 
-<<<<<<< HEAD
 impl Kernel {
     #[allow(dead_code)]
     pub fn as_bytes(&self) -> &[u8] {
         self.0
-=======
+    }
+}
+
 #[derive(Default)]
 pub struct KernelCmdLine {
     kernel_cmdline: String,
@@ -134,7 +135,6 @@
 impl Measured for KernelCmdLine {
     fn measure(&self) -> crate::Measurement {
         self.kernel_cmdline.as_bytes().measure()
->>>>>>> e89bc420
     }
 }
 
