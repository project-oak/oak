--- conflicted
+++ resolved
@@ -12,11 +12,7 @@
 coset = { version = "*", default-features = false }
 ecdsa = { version = "*", features = ["pkcs8", "pem"] }
 hex = "*"
-<<<<<<< HEAD
 oak_dice = { workspace = true }
-oak_transparency_claims = { workspace = true }
-=======
->>>>>>> 897870c6
 prost = { workspace = true }
 p256 = { version = "*", features = ["ecdsa-core", "ecdsa", "pem"] }
 serde = { version = "*", features = ["derive"] }
