--- conflicted
+++ resolved
@@ -16,11 +16,7 @@
 
 //! Provides verification based on evidence, endorsements and reference values.
 
-<<<<<<< HEAD
 use alloc::{format, string::String, vec::Vec};
-=======
-use alloc::{format, vec::Vec};
->>>>>>> 319f9f97
 
 use anyhow::Context;
 use coset::{cbor::Value, cwt::ClaimsSet, CborSerializable, CoseKey, RegisteredLabelWithPrivate};
