--- conflicted
+++ resolved
@@ -23,28 +23,15 @@
 use oak_proto_rust::oak::{
     attestation::v1::{
         attestation_results::Status, binary_reference_value, extracted_evidence::EvidenceValues,
-<<<<<<< HEAD
-        kernel_binary_reference_value, reference_values, regex_reference_value,
-        root_layer_data::Report, AmdSevReferenceValues, ApplicationLayerEndorsements,
-        ApplicationLayerReferenceValues, BinaryReferenceValue, ContainerLayerEndorsements,
-        ContainerLayerReferenceValues, Digests, EndorsementReferenceValue, Endorsements, Evidence,
-        InsecureReferenceValues, KernelBinaryReferenceValue, KernelLayerEndorsements,
-        KernelLayerReferenceValues, OakContainersEndorsements, OakContainersReferenceValues,
-        OakRestrictedKernelEndorsements, OakRestrictedKernelReferenceValues, ReferenceValues,
-        Regex, RegexReferenceValue, RootLayerEndorsements, RootLayerReferenceValues,
-        SkipVerification, StringReferenceValue, SystemLayerEndorsements,
-        SystemLayerReferenceValues, TransparentReleaseEndorsement,
-=======
-        kernel_binary_reference_value, reference_values, root_layer_data::Report,
+        kernel_binary_reference_value, reference_values, regex_reference_value, root_layer_data::Report,
         AmdSevReferenceValues, ApplicationLayerEndorsements, ApplicationLayerReferenceValues,
         BinaryReferenceValue, ContainerLayerEndorsements, ContainerLayerReferenceValues, Digests,
         EndorsementReferenceValue, Endorsements, Evidence, InsecureReferenceValues,
         KernelBinaryReferenceValue, KernelLayerEndorsements, KernelLayerReferenceValues,
         OakContainersEndorsements, OakContainersReferenceValues, OakRestrictedKernelEndorsements,
-        OakRestrictedKernelReferenceValues, ReferenceValues, RootLayerEndorsements,
+        OakRestrictedKernelReferenceValues, Regex, RegexReferenceValue, ReferenceValues, RootLayerEndorsements,
         RootLayerReferenceValues, SkipVerification, SystemLayerEndorsements,
         SystemLayerReferenceValues, TcbVersion, TransparentReleaseEndorsement,
->>>>>>> 319f9f97
     },
     RawDigest,
 };
