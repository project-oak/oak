//
// Copyright 2023 The Project Oak Authors
//
// Licensed under the Apache License, Version 2.0 (the "License");
// you may not use this file except in compliance with the License.
// You may obtain a copy of the License at
//
//     http://www.apache.org/licenses/LICENSE-2.0
//
// Unless required by applicable law or agreed to in writing, software
// distributed under the License is distributed on an "AS IS" BASIS,
// WITHOUT WARRANTIES OR CONDITIONS OF ANY KIND, either express or implied.
// See the License for the specific language governing permissions and
// limitations under the License.
//

use std::fs;

use oak_attestation_verification::{
    util::convert_pem_to_raw,
    verifier::{to_attestation_results, verify, verify_dice_chain},
};
<<<<<<< HEAD
use oak_proto_rust::oak::attestation::v1::{
    attestation_results::Status, binary_reference_value, kernel_binary_reference_value,
    reference_values, AmdSevReferenceValues, ApplicationLayerEndorsements,
    ApplicationLayerReferenceValues, BinaryReferenceValue, ContainerLayerEndorsements,
    ContainerLayerReferenceValues, EndorsementReferenceValue, Endorsements, Evidence,
    InsecureReferenceValues, KernelBinaryReferenceValue, KernelLayerEndorsements,
    KernelLayerReferenceValues, OakContainersEndorsements, OakContainersReferenceValues,
    OakRestrictedKernelEndorsements, OakRestrictedKernelReferenceValues, ReferenceValues,
    RootLayerEndorsements, RootLayerReferenceValues, SkipVerification, SystemLayerEndorsements,
    SystemLayerReferenceValues, TcbVersion, TransparentReleaseEndorsement,
=======
use oak_proto_rust::oak::{
    attestation::v1::{
        attestation_results::Status, binary_reference_value, extracted_evidence::EvidenceValues,
        kernel_binary_reference_value, reference_values, root_layer_data::Report,
        AmdSevReferenceValues, ApplicationLayerEndorsements, ApplicationLayerReferenceValues,
        BinaryReferenceValue, ContainerLayerEndorsements, ContainerLayerReferenceValues, Digests,
        EndorsementReferenceValue, Endorsements, Evidence, InsecureReferenceValues,
        KernelBinaryReferenceValue, KernelLayerEndorsements, KernelLayerReferenceValues,
        OakContainersEndorsements, OakContainersReferenceValues, OakRestrictedKernelEndorsements,
        OakRestrictedKernelReferenceValues, ReferenceValues, RootLayerEndorsements,
        RootLayerReferenceValues, SkipVerification, StringReferenceValue, SystemLayerEndorsements,
        SystemLayerReferenceValues, TransparentReleaseEndorsement,
    },
    RawDigest,
>>>>>>> ff431e2c
};
use prost::Message;

const ENDORSEMENT_PATH: &str = "testdata/endorsement.json";
const SIGNATURE_PATH: &str = "testdata/endorsement.json.sig";
const LOG_ENTRY_PATH: &str = "testdata/logentry.json";
const CONTAINERS_VCEK_MILAN_CERT_DER: &str = "testdata/oc_vcek_milan.der";
const RK_VCEK_MILAN_CERT_DER: &str = "testdata/rk_vcek_milan.der";
const ENDORSER_PUBLIC_KEY_PATH: &str = "testdata/oak-development.pem";
const REKOR_PUBLIC_KEY_PATH: &str = "testdata/rekor_public_key.pem";
const CONTAINERS_EVIDENCE_PATH: &str = "testdata/oc_evidence.binarypb";
const RK_EVIDENCE_PATH: &str = "testdata/rk_evidence.binarypb";
const FAKE_EVIDENCE_PATH: &str = "testdata/fake_evidence.binarypb";

// Pretend the tests run at this time: 1 Nov 2023, 9:00 UTC
const NOW_UTC_MILLIS: i64 = 1698829200000;

// Creates a valid AMD SEV-SNP evidence instance for Oak Containers.
fn create_containers_evidence() -> Evidence {
    let serialized = fs::read(CONTAINERS_EVIDENCE_PATH).expect("could not read evidence");
    Evidence::decode(serialized.as_slice()).expect("could not decode evidence")
}

// Creates a valid AMD SEV-SNP evidence instance for a restricted kernel
// application.
fn create_rk_evidence() -> Evidence {
    let serialized = fs::read(RK_EVIDENCE_PATH).expect("could not read evidence");
    Evidence::decode(serialized.as_slice()).expect("could not decode evidence")
}

// Creates a valid fake evidence instance.
fn create_fake_evidence() -> Evidence {
    let serialized = fs::read(FAKE_EVIDENCE_PATH).expect("could not read fake evidence");
    Evidence::decode(serialized.as_slice()).expect("could not decode fake evidence")
}

// Creates valid endorsements for an Oak Containers chain.
fn create_containers_endorsements() -> Endorsements {
    let endorsement = fs::read(ENDORSEMENT_PATH).expect("couldn't read endorsement");
    let signature = fs::read(SIGNATURE_PATH).expect("couldn't read signature");
    let log_entry = fs::read(LOG_ENTRY_PATH).expect("couldn't read log entry");
    let vcek_milan_cert = fs::read(CONTAINERS_VCEK_MILAN_CERT_DER).expect("couldn't read TEE cert");

    // Use this for all binaries.
    let tre = TransparentReleaseEndorsement {
        endorsement,
        subject: vec![],
        endorsement_signature: signature,
        rekor_log_entry: log_entry,
    };

    let root_layer =
        RootLayerEndorsements { tee_certificate: vcek_milan_cert, stage0: Some(tre.clone()) };
    #[allow(deprecated)]
    let kernel_layer = KernelLayerEndorsements {
        kernel: Some(tre.clone()),
        kernel_image: Some(tre.clone()),
        kernel_cmd_line: Some(tre.clone()),
        init_ram_fs: Some(tre.clone()),
        memory_map: Some(tre.clone()),
        acpi: Some(tre.clone()),
    };
    let system_layer = SystemLayerEndorsements { system_image: Some(tre.clone()) };
    let container_layer =
        ContainerLayerEndorsements { binary: Some(tre.clone()), configuration: Some(tre.clone()) };

    let ends = OakContainersEndorsements {
        root_layer: Some(root_layer),
        kernel_layer: Some(kernel_layer),
        system_layer: Some(system_layer),
        container_layer: Some(container_layer),
    };
    Endorsements {
        r#type: Some(oak_proto_rust::oak::attestation::v1::endorsements::Type::OakContainers(ends)),
    }
}

// Creates valid endorsements for a restricted kernel application.
fn create_rk_endorsements() -> Endorsements {
    let vcek_milan_cert = fs::read(RK_VCEK_MILAN_CERT_DER).expect("couldn't read TEE cert");

    let root_layer = RootLayerEndorsements { tee_certificate: vcek_milan_cert, stage0: None };
    #[allow(deprecated)]
    let kernel_layer = KernelLayerEndorsements {
        kernel: None,
        kernel_image: None,
        kernel_cmd_line: None,
        init_ram_fs: None,
        memory_map: None,
        acpi: None,
    };
    let application_layer = ApplicationLayerEndorsements { binary: None, configuration: None };

    let ends = OakRestrictedKernelEndorsements {
        root_layer: Some(root_layer),
        kernel_layer: Some(kernel_layer),
        application_layer: Some(application_layer),
    };
    Endorsements {
        r#type: Some(
            oak_proto_rust::oak::attestation::v1::endorsements::Type::OakRestrictedKernel(ends),
        ),
    }
}

// Creates valid reference values for an Oak Containers chain.
fn create_containers_reference_values() -> ReferenceValues {
    let skip = BinaryReferenceValue {
        r#type: Some(binary_reference_value::Type::Skip(SkipVerification {})),
    };

    let amd_sev = AmdSevReferenceValues {
        min_tcb_version: Some(TcbVersion { boot_loader: 0, tee: 0, snp: 0, microcode: 0 }),
        allow_debug: false,
        // See b/327069120: Do not skip over stage0.
        stage0: Some(skip.clone()),
    };

    let root_layer = RootLayerReferenceValues { amd_sev: Some(amd_sev), ..Default::default() };
    #[allow(deprecated)]
    let kernel_layer = KernelLayerReferenceValues {
        kernel: Some(KernelBinaryReferenceValue {
            r#type: Some(kernel_binary_reference_value::Type::Skip(SkipVerification {})),
        }),
        kernel_image: Some(skip.clone()),
        kernel_setup_data: Some(skip.clone()),
        kernel_cmd_line: Some(skip.clone()),
        init_ram_fs: Some(skip.clone()),
        memory_map: Some(skip.clone()),
        acpi: Some(skip.clone()),
    };
    let system_layer = SystemLayerReferenceValues { system_image: Some(skip.clone()) };
    let container_layer = ContainerLayerReferenceValues {
        binary: Some(skip.clone()),
        configuration: Some(skip.clone()),
    };
    let vs = OakContainersReferenceValues {
        root_layer: Some(root_layer),
        kernel_layer: Some(kernel_layer),
        system_layer: Some(system_layer),
        container_layer: Some(container_layer),
    };
    ReferenceValues { r#type: Some(reference_values::Type::OakContainers(vs)) }
}

// Creates valid reference values for a restricted kernel application.
fn create_rk_reference_values() -> ReferenceValues {
    let skip = BinaryReferenceValue {
        r#type: Some(binary_reference_value::Type::Skip(SkipVerification {})),
    };

    let amd_sev = AmdSevReferenceValues {
        min_tcb_version: Some(TcbVersion { boot_loader: 0, tee: 0, snp: 0, microcode: 0 }),
        allow_debug: false,
        // See b/327069120: Do not skip over stage0.
        stage0: Some(skip.clone()),
    };

    let root_layer = RootLayerReferenceValues { amd_sev: Some(amd_sev), ..Default::default() };
    #[allow(deprecated)]
    let kernel_layer = KernelLayerReferenceValues {
        kernel: Some(KernelBinaryReferenceValue {
            r#type: Some(kernel_binary_reference_value::Type::Skip(SkipVerification {})),
        }),
        kernel_image: Some(skip.clone()),
        kernel_setup_data: Some(skip.clone()),
        kernel_cmd_line: Some(skip.clone()),
        init_ram_fs: Some(skip.clone()),
        memory_map: Some(skip.clone()),
        acpi: Some(skip.clone()),
    };
    let application_layer = ApplicationLayerReferenceValues {
        binary: Some(skip.clone()),
        configuration: Some(skip.clone()),
    };
    let vs = OakRestrictedKernelReferenceValues {
        root_layer: Some(root_layer),
        kernel_layer: Some(kernel_layer),
        application_layer: Some(application_layer),
    };
    ReferenceValues { r#type: Some(reference_values::Type::OakRestrictedKernel(vs)) }
}

#[test]
fn verify_containers_succeeds() {
    let evidence = create_containers_evidence();
    let endorsements = create_containers_endorsements();
    let reference_values = create_containers_reference_values();

    let r = verify(NOW_UTC_MILLIS, &evidence, &endorsements, &reference_values);
    let p = to_attestation_results(&r);

    eprintln!("======================================");
    eprintln!("code={} reason={}", p.status as i32, p.reason);
    eprintln!("======================================");
    assert!(r.is_ok());
    assert!(p.status() == Status::Success);
}

#[test]
fn verify_rk_succeeds() {
    let evidence = create_rk_evidence();
    let endorsements = create_rk_endorsements();
    let reference_values = create_rk_reference_values();

    let r = verify(NOW_UTC_MILLIS, &evidence, &endorsements, &reference_values);
    let p = to_attestation_results(&r);

    eprintln!("======================================");
    eprintln!("code={} reason={}", p.status as i32, p.reason);
    eprintln!("======================================");
    assert!(r.is_ok());
    assert!(p.status() == Status::Success);
}

#[test]
fn verify_fake_evidence() {
    let evidence = create_fake_evidence();
    let endorsements = create_containers_endorsements();
    let mut reference_values = create_containers_reference_values();
    if let Some(reference_values::Type::OakContainers(reference)) = reference_values.r#type.as_mut()
    {
        reference.root_layer = Some(RootLayerReferenceValues {
            insecure: Some(InsecureReferenceValues {}),
            ..Default::default()
        });
    } else {
        panic!("invalid reference value type");
    }

    let r = verify(NOW_UTC_MILLIS, &evidence, &endorsements, &reference_values);
    let p = to_attestation_results(&r);

    eprintln!("======================================");
    eprintln!("code={} reason={}", p.status as i32, p.reason);
    eprintln!("======================================");
    assert!(r.is_ok());
    assert!(p.status() == Status::Success);
}

// See b/327069120: This test can go once we properly endorse stage0.
#[test]
fn verify_fails_with_stage0_reference_value_set() {
    let evidence = create_containers_evidence();
    let endorsements = create_containers_endorsements();

    // Set the stage0 field to something.
    let mut reference_values = create_containers_reference_values();
    let endorser_public_key_pem =
        fs::read_to_string(ENDORSER_PUBLIC_KEY_PATH).expect("couldn't read endorser public key");
    let rekor_public_key_pem =
        fs::read_to_string(REKOR_PUBLIC_KEY_PATH).expect("couldn't read rekor public key");

    let endorser_public_key = convert_pem_to_raw(endorser_public_key_pem.as_str())
        .expect("failed to convert endorser key");
    let rekor_public_key =
        convert_pem_to_raw(&rekor_public_key_pem).expect("failed to convert Rekor key");
    let erv = EndorsementReferenceValue { endorser_public_key, rekor_public_key };
    let brv = BinaryReferenceValue {
        r#type: Some(
            oak_proto_rust::oak::attestation::v1::binary_reference_value::Type::Endorsement(erv),
        ),
    };
    match reference_values.r#type.as_mut() {
        Some(reference_values::Type::OakContainers(rfs)) => {
            rfs.root_layer.as_mut().unwrap().amd_sev.as_mut().unwrap().stage0 = Some(brv);
        }
        Some(_) => {}
        None => {}
    };

    let r = verify(NOW_UTC_MILLIS, &evidence, &endorsements, &reference_values);
    let p = to_attestation_results(&r);

    eprintln!("======================================");
    eprintln!("code={} reason={}", p.status as i32, p.reason);
    eprintln!("======================================");
    assert!(r.is_err());
    assert!(p.status() == Status::GenericFailure);
}

#[test]
fn verify_fails_with_manipulated_root_public_key() {
    let mut evidence = create_containers_evidence();
    evidence.root_layer.as_mut().unwrap().eca_public_key[0] += 1;
    let endorsements = create_containers_endorsements();
    let reference_values = create_containers_reference_values();

    let r = verify(NOW_UTC_MILLIS, &evidence, &endorsements, &reference_values);
    let p = to_attestation_results(&r);

    eprintln!("======================================");
    eprintln!("code={} reason={}", p.status as i32, p.reason);
    eprintln!("======================================");
    assert!(r.is_err());
    assert!(p.status() == Status::GenericFailure);
}

#[test]
fn verify_fails_with_unsupported_tcb_version() {
    let evidence = create_containers_evidence();
    let endorsements = create_containers_endorsements();
    let mut reference_values = create_containers_reference_values();

    let tcb_version = TcbVersion { boot_loader: 0, tee: 0, snp: u32::MAX, microcode: 0 };
    match reference_values.r#type.as_mut() {
        Some(reference_values::Type::OakContainers(rfs)) => {
            rfs.root_layer.as_mut().unwrap().amd_sev.as_mut().unwrap().min_tcb_version =
                Some(tcb_version);
        }
        Some(_) => {}
        None => {}
    };

    let r = verify(NOW_UTC_MILLIS, &evidence, &endorsements, &reference_values);
    let p = to_attestation_results(&r);

    eprintln!("======================================");
    eprintln!("code={} reason={}", p.status as i32, p.reason);
    eprintln!("======================================");
    assert!(r.is_err());
    assert!(p.status() == Status::GenericFailure);
}

#[test]
fn verify_succeeds_with_right_initial_measurement() {
    let evidence = create_containers_evidence();
    let actual = if let Some(EvidenceValues::OakContainers(values)) =
        verify_dice_chain(&evidence).expect("invalid DICE chain").evidence_values.as_ref()
    {
        if let Some(Report::SevSnp(report)) =
            values.root_layer.as_ref().expect("no root layer").report.as_ref()
        {
            Some(report.initial_measurement.clone())
        } else {
            None
        }
    } else {
        None
    }
    .expect("invalid DICE evidence");

    let endorsements = create_containers_endorsements();
    let mut reference_values = create_containers_reference_values();
    if let Some(reference_values::Type::OakContainers(reference)) = reference_values.r#type.as_mut()
    {
        let digests =
            Digests { digests: vec![RawDigest { sha2_384: actual, ..Default::default() }] };
        reference
            .root_layer
            .as_mut()
            .expect("no root layer reference values")
            .amd_sev
            .as_mut()
            .expect("no AMD SEV-SNP reference values")
            .stage0 = Some(BinaryReferenceValue {
            r#type: Some(
                oak_proto_rust::oak::attestation::v1::binary_reference_value::Type::Digests(
                    digests,
                ),
            ),
        });
    } else {
        panic!("invalid reference value type");
    }

    let r = verify(NOW_UTC_MILLIS, &evidence, &endorsements, &reference_values);
    let p = to_attestation_results(&r);

    eprintln!("======================================");
    eprintln!("code={} reason={}", p.status as i32, p.reason);
    eprintln!("======================================");
    assert!(r.is_ok());
    assert!(p.status() == Status::Success);
}

#[test]
fn verify_fails_with_wrong_initial_measurement() {
    let evidence = create_containers_evidence();
    let mut wrong = if let Some(EvidenceValues::OakContainers(values)) =
        verify_dice_chain(&evidence).expect("invalid DICE chain").evidence_values.as_ref()
    {
        if let Some(Report::SevSnp(report)) =
            values.root_layer.as_ref().expect("no root layer").report.as_ref()
        {
            Some(report.initial_measurement.clone())
        } else {
            None
        }
    } else {
        None
    }
    .expect("invalid DICE evidence");
    wrong[0] ^= 1;

    let endorsements = create_containers_endorsements();
    let mut reference_values = create_containers_reference_values();
    if let Some(reference_values::Type::OakContainers(reference)) = reference_values.r#type.as_mut()
    {
        let digests =
            Digests { digests: vec![RawDigest { sha2_384: wrong, ..Default::default() }] };
        reference
            .root_layer
            .as_mut()
            .expect("no root layer reference values")
            .amd_sev
            .as_mut()
            .expect("no AMD SEV-SNP reference values")
            .stage0 = Some(BinaryReferenceValue {
            r#type: Some(
                oak_proto_rust::oak::attestation::v1::binary_reference_value::Type::Digests(
                    digests,
                ),
            ),
        });
    } else {
        panic!("invalid reference value type");
    }

    let r = verify(NOW_UTC_MILLIS, &evidence, &endorsements, &reference_values);
    let p = to_attestation_results(&r);

    eprintln!("======================================");
    eprintln!("code={} reason={}", p.status as i32, p.reason);
    eprintln!("======================================");
    assert!(r.is_err());
    assert!(p.status() == Status::GenericFailure);
}

#[test]
fn verify_fails_with_empty_args() {
    let evidence = Evidence::default();
    let endorsements = Endorsements::default();
    let reference_values = ReferenceValues::default();

    let r = verify(NOW_UTC_MILLIS, &evidence, &endorsements, &reference_values);
    let p = to_attestation_results(&r);

    assert!(r.is_err());
    assert!(p.status() == Status::GenericFailure);
}<|MERGE_RESOLUTION|>--- conflicted
+++ resolved
@@ -20,18 +20,6 @@
     util::convert_pem_to_raw,
     verifier::{to_attestation_results, verify, verify_dice_chain},
 };
-<<<<<<< HEAD
-use oak_proto_rust::oak::attestation::v1::{
-    attestation_results::Status, binary_reference_value, kernel_binary_reference_value,
-    reference_values, AmdSevReferenceValues, ApplicationLayerEndorsements,
-    ApplicationLayerReferenceValues, BinaryReferenceValue, ContainerLayerEndorsements,
-    ContainerLayerReferenceValues, EndorsementReferenceValue, Endorsements, Evidence,
-    InsecureReferenceValues, KernelBinaryReferenceValue, KernelLayerEndorsements,
-    KernelLayerReferenceValues, OakContainersEndorsements, OakContainersReferenceValues,
-    OakRestrictedKernelEndorsements, OakRestrictedKernelReferenceValues, ReferenceValues,
-    RootLayerEndorsements, RootLayerReferenceValues, SkipVerification, SystemLayerEndorsements,
-    SystemLayerReferenceValues, TcbVersion, TransparentReleaseEndorsement,
-=======
 use oak_proto_rust::oak::{
     attestation::v1::{
         attestation_results::Status, binary_reference_value, extracted_evidence::EvidenceValues,
@@ -43,10 +31,9 @@
         OakContainersEndorsements, OakContainersReferenceValues, OakRestrictedKernelEndorsements,
         OakRestrictedKernelReferenceValues, ReferenceValues, RootLayerEndorsements,
         RootLayerReferenceValues, SkipVerification, StringReferenceValue, SystemLayerEndorsements,
-        SystemLayerReferenceValues, TransparentReleaseEndorsement,
+        SystemLayerReferenceValues, TcbVersion, TransparentReleaseEndorsement,
     },
     RawDigest,
->>>>>>> ff431e2c
 };
 use prost::Message;
 
