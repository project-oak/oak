//
// Copyright 2023 The Project Oak Authors
//
// Licensed under the Apache License, Version 2.0 (the "License");
// you may not use this file except in compliance with the License.
// You may obtain a copy of the License at
//
//     http://www.apache.org/licenses/LICENSE-2.0
//
// Unless required by applicable law or agreed to in writing, software
// distributed under the License is distributed on an "AS IS" BASIS,
// WITHOUT WARRANTIES OR CONDITIONS OF ANY KIND, either express or implied.
// See the License for the specific language governing permissions and
// limitations under the License.
//

package com.google.oak.transport;

import com.google.oak.crypto.v1.EncryptedRequest;
import com.google.oak.crypto.v1.EncryptedResponse;
import com.google.oak.session.v1.AttestationBundle;
import com.google.oak.session.v1.GetPublicKeyRequest;
import com.google.oak.session.v1.GetPublicKeyResponse;
import com.google.oak.session.v1.InvokeRequest;
import com.google.oak.session.v1.InvokeResponse;
import com.google.oak.session.v1.RequestWrapper;
import com.google.oak.session.v1.ResponseWrapper;
import com.google.oak.util.Result;
import com.google.protobuf.ByteString;
import com.google.protobuf.ExtensionRegistryLite;
import com.google.protobuf.InvalidProtocolBufferException;
import io.grpc.stub.StreamObserver;
import java.time.Duration;
import java.util.function.Function;
import java.util.logging.Level;
import java.util.logging.Logger;

public class GrpcStreamingTransport implements EvidenceProvider, Transport {
  private static final Logger logger = Logger.getLogger(GrpcStreamingTransport.class.getName());

  private static final Duration TIMEOUT = Duration.ofSeconds(10);

  /**
   * QueueingStreamObserver with a queue containing responses received from the
   * server.
   * The queue size is 1 because we expect to receive a single response message
   * for each request.
   */
  QueueingStreamObserver<ResponseWrapper> responseObserver = new QueueingStreamObserver<>(1);
  private final StreamObserver<RequestWrapper> requestObserver;

  /**
   * Creates an instance of {@code GrpcStreamingTransport}.
   *
   * @param stream a method reference to a gRPC client streaming method with the
   *               appropriate request
   *               and response types.
   */
  public GrpcStreamingTransport(
      Function<StreamObserver<ResponseWrapper>, StreamObserver<RequestWrapper>> stream) {
    this.requestObserver = stream.apply(responseObserver);
  }

  /**
   * Returns evidence about the trustworthiness of a remote server.
   *
   * @return {@code AttestationBundle} wrapped in a {@code Result}
   */
  @Override
  public Result<AttestationBundle, String> getEvidence() {
    RequestWrapper requestWrapper = RequestWrapper.newBuilder()
                                        .setGetPublicKeyRequest(GetPublicKeyRequest.newBuilder())
                                        .build();
    logger.log(Level.INFO, "sending get public key request: " + requestWrapper);
    this.requestObserver.onNext(requestWrapper);

    ResponseWrapper responseWrapper;
    try {
      // TODO(#3644): Add retry for client messages.
      responseWrapper = this.responseObserver.poll(TIMEOUT);
    } catch (InterruptedException e) {
      Thread.currentThread().interrupt();
      return Result.error("Thread interrupted while waiting for a response");
    }
    if (responseWrapper == null) {
      return Result.error("No response message received");
    }

    logger.log(Level.INFO, "received get public key response: " + responseWrapper);
    GetPublicKeyResponse response = responseWrapper.getGetPublicKeyResponse();

    return Result.success(response.getAttestationBundle());
  }

  /**
   * Sends a request to the enclave and returns a response.
   *
   * @param encryptedRequest {@code oak.crypto.EncryptedRequest} proto message
   * @return {@code oak.crypto.EncryptedResponse} proto message wrapped in a {@code Result}
   */
  @Override
  public Result<EncryptedResponse, String> invoke(EncryptedRequest encryptedRequest) {
    RequestWrapper requestWrapper =
        RequestWrapper.newBuilder()
            .setInvokeRequest(
                InvokeRequest
                    .newBuilder()
                    // TODO(#4037): Remove once explicit crypto protos are implemented.
                    .setEncryptedBody(ByteString.copyFrom(encryptedRequest.toByteArray()))
                    .setEncryptedRequest(encryptedRequest))
            .build();
    logger.log(Level.INFO, "sending invoke request: " + requestWrapper);
    this.requestObserver.onNext(requestWrapper);

    ResponseWrapper responseWrapper;
    try {
      // TODO(#3644): Add retry for client messages.
      responseWrapper = this.responseObserver.poll(TIMEOUT);
    } catch (InterruptedException e) {
      Thread.currentThread().interrupt();
      return Result.error("Thread interrupted while waiting for a response");
    }
    if (responseWrapper == null) {
      return Result.error("No response message received");
    }

    logger.log(Level.INFO, "received invoke response: " + responseWrapper);
<<<<<<< HEAD
    InvokeResponse response = responseWrapper.getInvokeResponse();

    // TODO(#4037): Use explicit crypto protos.
    EncryptedResponse encryptedResponse;
    try {
      encryptedResponse = EncryptedResponse.parseFrom(
          response.getEncryptedBody(), ExtensionRegistryLite.getEmptyRegistry());
    } catch (InvalidProtocolBufferException e) {
      return Result.error(e.toString());
    }
=======
    EncryptedResponse encryptedResponse =
        responseWrapper.getInvokeResponse().getEncryptedResponse();
>>>>>>> c3d466bd
    return Result.success(encryptedResponse);
  }

  @Override
  public void close() throws Exception {
    this.requestObserver.onCompleted();
  }
}<|MERGE_RESOLUTION|>--- conflicted
+++ resolved
@@ -27,8 +27,6 @@
 import com.google.oak.session.v1.ResponseWrapper;
 import com.google.oak.util.Result;
 import com.google.protobuf.ByteString;
-import com.google.protobuf.ExtensionRegistryLite;
-import com.google.protobuf.InvalidProtocolBufferException;
 import io.grpc.stub.StreamObserver;
 import java.time.Duration;
 import java.util.function.Function;
@@ -125,21 +123,8 @@
     }
 
     logger.log(Level.INFO, "received invoke response: " + responseWrapper);
-<<<<<<< HEAD
-    InvokeResponse response = responseWrapper.getInvokeResponse();
-
-    // TODO(#4037): Use explicit crypto protos.
-    EncryptedResponse encryptedResponse;
-    try {
-      encryptedResponse = EncryptedResponse.parseFrom(
-          response.getEncryptedBody(), ExtensionRegistryLite.getEmptyRegistry());
-    } catch (InvalidProtocolBufferException e) {
-      return Result.error(e.toString());
-    }
-=======
     EncryptedResponse encryptedResponse =
         responseWrapper.getInvokeResponse().getEncryptedResponse();
->>>>>>> c3d466bd
     return Result.success(encryptedResponse);
   }
 
