--- conflicted
+++ resolved
@@ -19,16 +19,9 @@
     // Generate gRPC code for connecting to the Orchestrator.
     generate_grpc_code(
         &[
-<<<<<<< HEAD
-            "oak_crypto/proto/v1/crypto.proto",
-            "proto/session/messages.proto",
-            "proto/containers/application_interfaces.proto",
-=======
-            "../oak_containers/proto/interfaces.proto",
             "../oak_crypto/proto/v1/crypto.proto",
             "../proto/session/messages.proto",
-            "../proto/containers/orchestrator_crypto.proto",
->>>>>>> a91172d3
+            "../proto/containers/application_interfaces.proto",
         ],
         "..",
         CodegenOptions {
