// Copyright 2015-2016 Brian Smith.
//
// Permission to use, copy, modify, and/or distribute this software for any
// purpose with or without fee is hereby granted, provided that the above
// copyright notice and this permission notice appear in all copies.
//
// THE SOFTWARE IS PROVIDED "AS IS" AND THE AUTHORS DISCLAIM ALL WARRANTIES
// WITH REGARD TO THIS SOFTWARE INCLUDING ALL IMPLIED WARRANTIES OF
// MERCHANTABILITY AND FITNESS. IN NO EVENT SHALL THE AUTHORS BE LIABLE FOR ANY
// SPECIAL, DIRECT, INDIRECT, OR CONSEQUENTIAL DAMAGES OR ANY DAMAGES
// WHATSOEVER RESULTING FROM LOSS OF USE, DATA OR PROFITS, WHETHER IN AN ACTION
// OF CONTRACT, NEGLIGENCE OR OTHER TORTIOUS ACTION, ARISING OUT OF OR IN
// CONNECTION WITH THE USE OR PERFORMANCE OF THIS SOFTWARE.

//! Cryptographic pseudo-random number generation.
//!
//! An application should create a single `SystemRandom` and then use it for
//! all randomness generation. Functions that generate random bytes should take
//! a `&dyn SecureRandom` parameter instead of instantiating their own. Besides
//! being more efficient, this also helps document where non-deterministic
//! (random) outputs occur. Taking a reference to a `SecureRandom` also helps
//! with testing techniques like fuzzing, where it is useful to use a
//! (non-secure) deterministic implementation of `SecureRandom` so that results
//! can be replayed. Following this pattern also may help with sandboxing
//! (seccomp filters on Linux in particular). See `SystemRandom`'s
//! documentation for more details.

use crate::error;

/// A secure random number generator.
pub trait SecureRandom: sealed::SecureRandom {
    /// Fills `dest` with random bytes.
    fn fill(&self, dest: &mut [u8]) -> Result<(), error::Unspecified>;
}

impl<T> SecureRandom for T
where
    T: sealed::SecureRandom,
{
    #[inline(always)]
    fn fill(&self, dest: &mut [u8]) -> Result<(), error::Unspecified> {
        self.fill_impl(dest)
    }
}

/// A random value constructed from a `SecureRandom` that hasn't been exposed
/// through any safe Rust interface.
///
/// Intentionally does not implement any traits other than `Sized`.
pub struct Random<T: RandomlyConstructable>(T);

impl<T: RandomlyConstructable> Random<T> {
    /// Expose the random value.
    #[inline]
    pub fn expose(self) -> T {
        self.0
    }
}

/// Generate the new random value using `rng`.
#[inline]
pub fn generate<T: RandomlyConstructable>(
    rng: &dyn SecureRandom,
) -> Result<Random<T>, error::Unspecified>
where
    T: RandomlyConstructable,
{
    let mut r = T::zero();
    rng.fill(r.as_mut_bytes())?;
    Ok(Random(r))
}

pub(crate) mod sealed {
    use crate::error;

    pub trait SecureRandom: core::fmt::Debug {
        /// Fills `dest` with random bytes.
        fn fill_impl(&self, dest: &mut [u8]) -> Result<(), error::Unspecified>;
    }

    pub trait RandomlyConstructable: Sized {
        fn zero() -> Self; // `Default::default()`
        fn as_mut_bytes(&mut self) -> &mut [u8]; // `AsMut<[u8]>::as_mut`
    }

    macro_rules! impl_random_arrays {
        [ $($len:expr)+ ] => {
            $(
                impl RandomlyConstructable for [u8; $len] {
                    #[inline]
                    fn zero() -> Self { [0; $len] }

                    #[inline]
                    fn as_mut_bytes(&mut self) -> &mut [u8] { &mut self[..] }
                }
            )+
        }
    }

    impl_random_arrays![4 8 16 32 48 64 128 256];
}

/// A type that can be returned by `ring::rand::generate()`.
pub trait RandomlyConstructable: self::sealed::RandomlyConstructable {}
impl<T> RandomlyConstructable for T where T: self::sealed::RandomlyConstructable {}

/// A secure random number generator where the random values come directly
/// from the operating system.
///
/// A single `SystemRandom` may be shared across multiple threads safely.
///
/// `new()` is guaranteed to always succeed and to have low latency; it won't
/// try to open or read from a file or do similar things. The first call to
/// `fill()` may block a substantial amount of time since any and all
/// initialization is deferred to it. Therefore, it may be a good idea to call
/// `fill()` once at a non-latency-sensitive time to minimize latency for
/// future calls.
///
/// On Linux (including Android), `fill()` will use the [`getrandom`] syscall.
/// If the kernel is too old to support `getrandom` then by default `fill()`
/// falls back to reading from `/dev/urandom`. This decision is made the first
/// time `fill` *succeeds*. The fallback to `/dev/urandom` can be disabled by
/// disabling the `dev_urandom_fallback` default feature; this should be done
/// whenever the target system is known to support `getrandom`. When
/// `/dev/urandom` is used, a file handle for `/dev/urandom` won't be opened
/// until `fill` is called; `SystemRandom::new()` will not open `/dev/urandom`
/// or do other potentially-high-latency things. The file handle will never be
/// closed, until the operating system closes it at process shutdown. All
/// instances of `SystemRandom` will share a single file handle. To properly
/// implement seccomp filtering when the `dev_urandom_fallback` default feature
/// is disabled, allow `getrandom` through. When the fallback is enabled, allow
/// file opening, `getrandom`, and `read` up until the first call to `fill()`
/// succeeds; after that, allow `getrandom` and `read`.
///
/// On macOS and iOS, `fill()` is implemented using `SecRandomCopyBytes`.
///
/// On wasm32-unknown-unknown when the "wasm32_unknown_unknown_js" feature is
/// enabled, `fill()` is implemented using `window.crypto.getRandomValues()`.
/// It must be used in a context where the global object is a `Window`; i.e. it
/// must not be used in a Worker or a non-browser context.
///
/// On Windows, `fill` is implemented using the platform's API for secure
/// random number generation.
///
/// [`getrandom`]: http://man7.org/linux/man-pages/man2/getrandom.2.html
///
/// On UEFI, `fill` is implemented using `CRYPTO_rdrand`
/// & `CRYPTO_rdrand_multiple8_buf` which provided by BoringSSL.
///
#[derive(Clone, Debug)]
pub struct SystemRandom(());

impl SystemRandom {
    /// Constructs a new `SystemRandom`.
    #[inline(always)]
    pub fn new() -> Self {
        Self(())
    }
}

impl sealed::SecureRandom for SystemRandom {
    #[inline(always)]
    fn fill_impl(&self, dest: &mut [u8]) -> Result<(), error::Unspecified> {
        fill_impl(dest)
    }
}

impl crate::sealed::Sealed for SystemRandom {}

#[cfg(any(
    all(
        any(target_os = "android", target_os = "linux"),
        not(feature = "dev_urandom_fallback")
    ),
    target_arch = "wasm32",
    windows
))]
use self::sysrand::fill as fill_impl;

#[cfg(all(
    any(target_os = "android", target_os = "linux"),
    feature = "dev_urandom_fallback"
))]
use self::sysrand_or_urandom::fill as fill_impl;

#[cfg(any(
    target_os = "dragonfly",
    target_os = "freebsd",
    target_os = "illumos",
    target_os = "netbsd",
    target_os = "openbsd",
    target_os = "redox",
    target_os = "solaris",
))]
use self::urandom::fill as fill_impl;

#[cfg(any(target_os = "macos", target_os = "ios"))]
use self::darwin::fill as fill_impl;

#[cfg(any(target_os = "fuchsia"))]
use self::fuchsia::fill as fill_impl;

#[cfg(any(target_os = "uefi"))]
use self::uefi::fill as fill_impl;

#[cfg(any(target_os = "android", target_os = "linux"))]
mod sysrand_chunk {
    use crate::{c, error};

    #[inline]
    pub fn chunk(dest: &mut [u8]) -> Result<usize, error::Unspecified> {
        let chunk_len: c::size_t = dest.len();
        let r = unsafe { libc::syscall(libc::SYS_getrandom, dest.as_mut_ptr(), chunk_len, 0) };
        if r < 0 {
            let errno;

            #[cfg(target_os = "linux")]
            {
                errno = unsafe { *libc::__errno_location() };
            }

            #[cfg(target_os = "android")]
            {
                errno = unsafe { *libc::__errno() };
            }

            if errno == libc::EINTR {
                // If an interrupt occurs while getrandom() is blocking to wait
                // for the entropy pool, then EINTR is returned. Returning 0
                // will cause the caller to try again.
                return Ok(0);
            }
            return Err(error::Unspecified);
        }
        Ok(r as usize)
    }
}

#[cfg(all(
    feature = "wasm32_unknown_unknown_js",
    target_arch = "wasm32",
    target_vendor = "unknown",
    target_os = "unknown",
    target_env = "",
))]
mod sysrand_chunk {
    use crate::error;

    pub fn chunk(mut dest: &mut [u8]) -> Result<usize, error::Unspecified> {
        // This limit is specified in
        // https://www.w3.org/TR/WebCryptoAPI/#Crypto-method-getRandomValues.
        const MAX_LEN: usize = 65_536;
        if dest.len() > MAX_LEN {
            dest = &mut dest[..MAX_LEN];
        };

        let _ = web_sys::window()
            .ok_or(error::Unspecified)?
            .crypto()
            .map_err(|_| error::Unspecified)?
            .get_random_values_with_u8_array(dest)
            .map_err(|_| error::Unspecified)?;

        Ok(dest.len())
    }
}

#[cfg(windows)]
mod sysrand_chunk {
    use crate::{error, polyfill};

    #[inline]
    pub fn chunk(dest: &mut [u8]) -> Result<usize, error::Unspecified> {
        use winapi::shared::wtypesbase::ULONG;

        assert!(core::mem::size_of::<usize>() >= core::mem::size_of::<ULONG>());
        let len = core::cmp::min(dest.len(), polyfill::usize_from_u32(ULONG::max_value()));
        let result = unsafe {
            winapi::um::ntsecapi::RtlGenRandom(
                dest.as_mut_ptr() as *mut winapi::ctypes::c_void,
                len as ULONG,
            )
        };
        if result == 0 {
            return Err(error::Unspecified);
        }

        Ok(len)
    }
}

#[cfg(any(
    target_os = "android",
    target_os = "linux",
    target_arch = "wasm32",
    windows
))]
mod sysrand {
    use super::sysrand_chunk::chunk;
    use crate::error;

    pub fn fill(dest: &mut [u8]) -> Result<(), error::Unspecified> {
        let mut read_len = 0;
        while read_len < dest.len() {
            let chunk_len = chunk(&mut dest[read_len..])?;
            read_len += chunk_len;
        }
        Ok(())
    }
}

// Keep the `cfg` conditions in sync with the conditions in lib.rs.
#[cfg(all(
    any(target_os = "android", target_os = "linux"),
    feature = "dev_urandom_fallback"
))]
mod sysrand_or_urandom {
    use crate::error;

    enum Mechanism {
        Sysrand,
        DevURandom,
    }

    #[inline]
    pub fn fill(dest: &mut [u8]) -> Result<(), error::Unspecified> {
        use once_cell::sync::Lazy;
        static MECHANISM: Lazy<Mechanism> = Lazy::new(|| {
            let mut dummy = [0u8; 1];
            if super::sysrand_chunk::chunk(&mut dummy[..]).is_err() {
                Mechanism::DevURandom
            } else {
                Mechanism::Sysrand
            }
        });

        match *MECHANISM {
            Mechanism::Sysrand => super::sysrand::fill(dest),
            Mechanism::DevURandom => super::urandom::fill(dest),
        }
    }
}

#[cfg(any(
    all(
        any(target_os = "android", target_os = "linux"),
        feature = "dev_urandom_fallback"
    ),
    target_os = "dragonfly",
    target_os = "freebsd",
    target_os = "netbsd",
    target_os = "openbsd",
    target_os = "redox",
    target_os = "solaris",
    target_os = "illumos"
))]
mod urandom {
    use crate::error;

    #[cfg_attr(any(target_os = "android", target_os = "linux"), cold, inline(never))]
    pub fn fill(dest: &mut [u8]) -> Result<(), error::Unspecified> {
        extern crate std;

        use once_cell::sync::Lazy;

        static FILE: Lazy<Result<std::fs::File, std::io::Error>> =
            Lazy::new(|| std::fs::File::open("/dev/urandom"));

        match *FILE {
            Ok(ref file) => {
                use std::io::Read;
                (&*file).read_exact(dest).map_err(|_| error::Unspecified)
            }
            Err(_) => Err(error::Unspecified),
        }
    }
}

#[cfg(any(target_os = "macos", target_os = "ios"))]
mod darwin {
    use crate::{c, error};

    pub fn fill(dest: &mut [u8]) -> Result<(), error::Unspecified> {
        let r = unsafe { SecRandomCopyBytes(kSecRandomDefault, dest.len(), dest.as_mut_ptr()) };
        match r {
            0 => Ok(()),
            _ => Err(error::Unspecified),
        }
    }

    // XXX: This is emulating an opaque type with a non-opaque type. TODO: Fix
    // this when
    // https://github.com/rust-lang/rfcs/pull/1861#issuecomment-274613536 is
    // resolved.
    //
    // Defined in `SecRandom.h`
    #[repr(C)]
    struct __SecRandom([u8; 0]);
    type SecRandomRef = *const __SecRandom;

    // https://developer.apple.com/documentation/security/ksecrandomdefault
    // says "This constant is a synonym for NULL."
    #[allow(non_upper_case_globals)]
    const kSecRandomDefault: SecRandomRef = core::ptr::null();

    #[link(name = "Security", kind = "framework")]
    extern "C" {
        // For now `rnd` must be `kSecRandomDefault`.
        #[must_use]
        fn SecRandomCopyBytes(rnd: SecRandomRef, count: c::size_t, bytes: *mut u8) -> c::int;
    }
}

#[cfg(any(target_os = "fuchsia"))]
mod fuchsia {
    use crate::error;

    pub fn fill(dest: &mut [u8]) -> Result<(), error::Unspecified> {
        unsafe {
            zx_cprng_draw(dest.as_mut_ptr(), dest.len());
        }
        Ok(())
    }

    #[link(name = "zircon")]
    extern "C" {
        fn zx_cprng_draw(buffer: *mut u8, length: usize);
    }
}

#[cfg(any(target_os = "uefi"))]
mod uefi {
    use crate::error;

    pub fn fill(dest: &mut [u8]) -> Result<(), error::Unspecified> {
        fill_impl(dest)
    }

    #[cfg(not(any(target_arch = "x86_64")))]
    fn fill_impl(dest: &mut [u8]) -> Result<(), error::Unspecified> {
        Err(error::Unspecified)
    }

    #[cfg(any(target_arch = "x86_64"))]
    fn fill_impl(dest: &mut [u8]) -> Result<(), error::Unspecified> {
        fn is_avaiable() -> bool {
            // Oak Note: OPENSSL_ia32cap_P[1] is used in the orignal UEFI patch
            // to get CPU featue bits. However, it evaluates to 0
            // regardless of the CPU model used. Hence we use the rust core lib
            // to get the CPU feature bits instead. That implementation is
            // copied from https://github.com/nagisa/rust_rdrand/blob/f2fdd528a6103c946a2e9d0961c0592498b36493/src/lib.rs#L161.
            // See the discussion on the UEFI patch's open PR as well. The patch
            // originally used the rdrand crate to handle feature detection
            // (among other things) before switching to OPENSSL_ia32cap_P[1] as
            // a temporary implementation while CPU feature detection in ring is
            // undergoing wider changes.
            // Ref: https://github.com/briansmith/ring/pull/1406#discussion_r720394928
            //
            // Invoking the CPUID instruction with input 1 in eax returns the
            // relevant feature bits in ecx. See 3-236 of Vol. 2A of the Intel®
            // 64 and IA-32 Architectures Software Developer’s Manual or page 50
            // of the Open-Source Register Reference For AMD Family 17h
            // Processors Models 00h-2Fh1.
            //
            // Safety: CPUID is supported on all x86_64 CPUs, and most x86 CPUs.
            // Strictly speaking, cpuid leaf 1 is like any other in that it
            // should be treated as unsupported unless the maximum leaf that’s
            // returned in eax from cpuid leaf 0 is at least 1. In practice
            // however it’s nearly unthinkable that any cpuid implementation
            // doesn’t extend to leaf 1.
            // Ref: https://www.geoffchappell.com/studies/windows/km/cpu/cpuid/00000001h/index.htm?tx=255
            // Important to note that on older AMD CPUs RDRAND is available but
            // retuns non random data. This fn does _not_ account for that, going
            // only what is reported by the CPU. Ref: https://github.com/nagisa/rust_rdrand/blob/f2fdd528a6103c946a2e9d0961c0592498b36493/src/lib.rs#L161
            let cpu_feature_bits = unsafe { core::arch::x86_64::__cpuid(1).ecx };

            const FLAG: u32 = 1 << 30;
<<<<<<< HEAD
            // Somehow this check continues to require patching, regardless
            // of qemu CPU config. :/. That is even though RDRAND is in fact
            // available and working.
            // unsafe { OPENSSL_ia32cap_P[1] & FLAG == FLAG }
            true
=======

            cpu_feature_bits & FLAG == FLAG
>>>>>>> 365b4fc7
        }

        // We must make sure current cpu support `rdrand`
        if !is_avaiable() {
            return Err(error::Unspecified);
        }

        use crate::c;
        prefixed_extern! {
            fn CRYPTO_rdrand_multiple8_buf(buffer: *mut u8, length: c::size_t) -> c::int;
        }
        prefixed_extern! {
            fn CRYPTO_rdrand(dest: *mut u8) -> c::int;
        }

        let len = dest.len();
        let len_multiple8 = len & (!7usize);
        let remainder = len - len_multiple8;

        let mut res = 1;
        if res != 0 && len_multiple8 != 0 {
            res = unsafe { CRYPTO_rdrand_multiple8_buf(dest.as_mut_ptr(), len_multiple8) };
        }
        if res != 0 && remainder != 0 {
            let mut rand_buf = [0u8; 8];
            res = unsafe { CRYPTO_rdrand(rand_buf.as_mut_ptr()) };
            if res != 0 {
                dest[len_multiple8..].copy_from_slice(&rand_buf[..remainder]);
            }
        }
        if res == 1 {
            Ok(())
        } else {
            Err(error::Unspecified)
        }
    }
}<|MERGE_RESOLUTION|>--- conflicted
+++ resolved
@@ -475,16 +475,8 @@
             let cpu_feature_bits = unsafe { core::arch::x86_64::__cpuid(1).ecx };
 
             const FLAG: u32 = 1 << 30;
-<<<<<<< HEAD
-            // Somehow this check continues to require patching, regardless
-            // of qemu CPU config. :/. That is even though RDRAND is in fact
-            // available and working.
-            // unsafe { OPENSSL_ia32cap_P[1] & FLAG == FLAG }
-            true
-=======
 
             cpu_feature_bits & FLAG == FLAG
->>>>>>> 365b4fc7
         }
 
         // We must make sure current cpu support `rdrand`
