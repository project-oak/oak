--- conflicted
+++ resolved
@@ -89,9 +89,7 @@
     max_entries: usize, // The number at which we must grow the table.
     used_data: usize,
     used_entries: usize,
-<<<<<<< HEAD
     hash_secret: u64, // For defense against DDoS, and some defense vs cache timing.
-=======
     // A "data index" is a 5-byte value where the upper bits select the chunk, and the lower bits
     // index into the chunk to find a k/v pair.  The chunk index is data_index >> CHUNK_BITS.
     // The index within the chunk is data_index & CHUNK_MASK.  CHUNK_BITS defines how large a
@@ -101,7 +99,6 @@
     chunk_bits: usize,
     chunk_size: usize,
     chunk_mask: usize,
->>>>>>> b90b1016
 }
 
 // Retured by LookupHtbl::lookup.
@@ -127,12 +124,10 @@
         // the first chunk will never be used as a result.
         self.used_data = 1usize;
         self.used_entries = 0usize;
-<<<<<<< HEAD
         self.hash_secret = OsRng.next_u64();
         if self.hash_secret == 0u64 {
             panic!("There is something very wrong with OsRng");
         }
-=======
         // Set chunk size such that we have chunk sizes about 1/10th the size of the entries table.
         let mut chunk_size = allocated_entries.next_power_of_two();
         if chunk_size < 1 << 21 {
@@ -142,7 +137,6 @@
         self.chunk_size = chunk_size;
         self.chunk_mask = chunk_size - 1;
         self.chunk_bits = self.chunk_size.ilog2() as usize;
->>>>>>> b90b1016
     }
 
     // Lookup the key/value pair.  If found, return LookupResult::Found(table_index, data_index).
