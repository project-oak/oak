
# cargo-vet audits file

[criteria.crypto-safe]
description = """
All crypto algorithms in this crate have been reviewed by a relevant expert.

**Note**: If a crate does not implement crypto, use `does-not-implement-crypto`,
which implies `crypto-safe`, but does not require expert review in order to
audit for."""

[criteria.does-not-implement-crypto]
description = """
Inspection reveals that the crate in question does not attempt to implement any
cryptographic algorithms on its own.

Note that certification of this does not require an expert on all forms of
cryptography: it's expected for crates we import to be \"good enough\" citizens,
so they'll at least be forthcoming if they try to implement something
cryptographic. When in doubt, please ask an expert."""
implies = "crypto-safe"

[[audits.autocfg]]
who = "Conrad Grobler <grobler@google.com>"
criteria = "does-not-implement-crypto"
version = "1.1.0"
notes = "This crate does not implement any cryptographic algorithms."

[[audits.bitflags]]
who = "Juliette Pretot <julsh@google.com>"
criteria = ["safe-to-deploy", "does-not-implement-crypto"]
version = "1.3.2"
notes = "Limited use of unsafe code that is well commented and unproblematic. Does not implement crypto algorithms."

[[audits.bitflags]]
who = "Conrad Grobler <grobler@google.com>"
criteria = ["safe-to-deploy", "does-not-implement-crypto"]
delta = "1.3.2 -> 2.4.0"
notes = "Version 2.4.0 has significantly less unsafe code than the previous version. The two new unsafe blocks that have been added are well documented."

[[audits.byteorder]]
who = "Conrad Grobler <grobler@google.com>"
criteria = ["safe-to-deploy", "does-not-implement-crypto"]
version = "1.4.3"
notes = """
The crate contains lots of unsafe code without comments explaining why it is safe, but the usage looks reasonable and each unsafe section is short and easy to reason about.

Also this crate does not implement any cryptographic primitives.
"""

[[audits.cfg-if]]
who = "Andri Saar <andrisaar@google.com>"
criteria = ["safe-to-deploy", "does-not-implement-crypto"]
version = "1.0.0"
notes = "Crate does not implement any cryptographic algorithms and doesn't modify code at all."

[[audits.doc-comment]]
who = "Conrad Grobler <grobler@google.com>"
criteria = "does-not-implement-crypto"
version = "0.3.3"
notes = "This crate does not implement any cryptographic algorithms."

[[audits.getrandom]]
who = "Juliette Pretot <julsh@google.com>"
criteria = ["safe-to-deploy", "does-not-implement-crypto"]
version = "0.2.9"
notes = """
Code is well commented and unsafe blocks generally have comments regarding safety.
No obvious security issues uncovered.

I reviewed the RDRAND implementation most closely, as this is what is used in oak_core & stage0.
Implementations for other targets appear to be safe to deploy.
I would not consider this crate to be implementing crypto algorithms itself.
However, outside of RDRAND and js I'm not equipped to evaluate the trustworthiness of the random number generation itself.

Therefore, I would not necessarily endorse this crate as a safe primitive for implementing crypo algorithms using its random number generation.
"""

[[audits.heck]]
who = "Conrad Grobler <grobler@google.com>"
criteria = "safe-to-deploy"
version = "0.4.0"
notes = "This crate does not have any unsafe code and does not use any ambient capabilities such as filesystem or network access."

[[audits.rustversion]]
who = "Conrad Grobler <grobler@google.com>"
criteria = "does-not-implement-crypto"
version = "1.0.9"
notes = "This crate does not implement any cryptographic algorithms."

<<<<<<< HEAD
[[audits.scopeguard]]
who = "Juliette Pretot <julsh@google.com>"
criteria = ["safe-to-deploy", "does-not-implement-crypto"]
version = "1.1.0"
notes = "Logic is sound, no crypto use, no ambient capabilities, no unsafe code."
=======
[[audits.spinning_top]]
who = "Juliette Pretot <julsh@google.com>"
criteria = ["safe-to-deploy", "does-not-implement-crypto"]
version = "0.2.4"
notes = "The crate's logic is sound. No ambient capabilities. Implements unsafe traits, but uses no unsafe code."
>>>>>>> 2dcd92e3

[[audits.static_assertions]]
who = "Andri Saar <andrisaar@google.com>"
criteria = "safe-to-deploy"
version = "1.1.0"
notes = """
By design, all the macros in `static_assertions` run at compile time, which means they do not deal with untrusted input at all.
Only one short block of unsafe code in `assert_eq_size_ptr`, which looks reasonable.
"""

[[audits.strum]]
who = "Conrad Grobler <grobler@google.com>"
criteria = ["safe-to-deploy", "does-not-implement-crypto"]
version = "0.24.1"
notes = """
This crate doesn't contain any unsafe code. Most of the work is delegated to the strum_macros crate.

This crate doesn't implement any cryptographic algorithms.
"""

[[audits.strum_macros]]
who = "Conrad Grobler <grobler@google.com>"
criteria = ["safe-to-deploy", "does-not-implement-crypto"]
version = "0.24.3"
notes = """
This crate doesn'tt contain any unsafe code. The macro implementations look reasonable.

This crate doesn't implement any cryptographic algorithms.
"""

[[audits.synstructure]]
who = "Conrad Grobler <grobler@google.com>"
criteria = "does-not-implement-crypto"
version = "0.12.6"
notes = "Crate does not implement any cryptographic algorithms"

[[audits.unicode-ident]]
who = "Andri Saar <andrisaar@google.com>"
criteria = ["safe-to-deploy", "does-not-implement-crypto"]
version = "1.0.4"
notes = "Crate contains no unsafe code and doesn't implement any cryptography."

[[audits.unicode-xid]]
who = "Conrad Grobler <grobler@google.com>"
criteria = "does-not-implement-crypto"
version = "0.2.4"
notes = "This crate does not implement any cryptographic algorithms."

[[audits.volatile]]
who = "Juliette Pretot <julsh@google.com>"
criteria = ["safe-to-deploy", "does-not-implement-crypto"]
version = "0.4.5"
notes = "Unsafe code is generally commented to explain safety and easily comprehensible. No crypto is implemented, no powerful dependencies imported."

[[audits.x86_64]]
who = "Andri Saar <andrisaar@google.com>"
criteria = ["safe-to-deploy", "does-not-implement-crypto"]
version = "0.14.10"
notes = """
This crate contains a lot of unsafe code as it deals with low-level machine state, which is obviously unsafe to call with untrusted input.
All potentially dangerous operations look like they have been marked as `unsafe` appropriately, so the onus is on the caller to ensure
safety. The unsafe blocks in the code are tiny and usually cover one or two lines of assembly (for example, to load a data structure).
The crate does not implement any cryptograhic algorithms.
"""

[[audits.zerocopy]]
who = "Conrad Grobler <grobler@google.com>"
criteria = ["safe-to-deploy", "does-not-implement-crypto"]
version = "0.6.1"
notes = """
There is a lot of unsafe code, but it is well documented and the reasoning about soundness in the comments is clear and logical.

This crate does not implement any cryptographic algorithms.
"""

[[audits.zerocopy-derive]]
who = "Andri Saar <andrisaar@google.com>"
criteria = ["safe-to-deploy", "does-not-implement-crypto"]
version = "0.3.1"
notes = """
Handling of untrusted input data is delegated to the `zerocopy` crate itself.
This crate does not implement any cryptographic algorithms.
"""<|MERGE_RESOLUTION|>--- conflicted
+++ resolved
@@ -88,19 +88,17 @@
 version = "1.0.9"
 notes = "This crate does not implement any cryptographic algorithms."
 
-<<<<<<< HEAD
 [[audits.scopeguard]]
 who = "Juliette Pretot <julsh@google.com>"
 criteria = ["safe-to-deploy", "does-not-implement-crypto"]
 version = "1.1.0"
 notes = "Logic is sound, no crypto use, no ambient capabilities, no unsafe code."
-=======
+
 [[audits.spinning_top]]
 who = "Juliette Pretot <julsh@google.com>"
 criteria = ["safe-to-deploy", "does-not-implement-crypto"]
 version = "0.2.4"
 notes = "The crate's logic is sound. No ambient capabilities. Implements unsafe traits, but uses no unsafe code."
->>>>>>> 2dcd92e3
 
 [[audits.static_assertions]]
 who = "Andri Saar <andrisaar@google.com>"
