--- conflicted
+++ resolved
@@ -28,20 +28,5 @@
         },
     )?;
 
-<<<<<<< HEAD
-    generate_grpc_code(
-        &[
-            "../oak_containers/proto/interfaces.proto",
-            "../proto/session/messages.proto",
-        ],
-        "..",
-        CodegenOptions {
-            build_client: true,
-            ..Default::default()
-        },
-    )?;
-
-=======
->>>>>>> 1ef0a9d2
     Ok(())
 }